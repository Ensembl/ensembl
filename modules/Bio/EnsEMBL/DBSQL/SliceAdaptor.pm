=head1 LICENSE

Copyright [1999-2015] Wellcome Trust Sanger Institute and the EMBL-European Bioinformatics Institute
Copyright [2016] EMBL-European Bioinformatics Institute

Licensed under the Apache License, Version 2.0 (the "License");
you may not use this file except in compliance with the License.
You may obtain a copy of the License at

     http://www.apache.org/licenses/LICENSE-2.0

Unless required by applicable law or agreed to in writing, software
distributed under the License is distributed on an "AS IS" BASIS,
WITHOUT WARRANTIES OR CONDITIONS OF ANY KIND, either express or implied.
See the License for the specific language governing permissions and
limitations under the License.

=cut


=head1 CONTACT

  Please email comments or questions to the public Ensembl
  developers list at <http://lists.ensembl.org/mailman/listinfo/dev>.

  Questions may also be sent to the Ensembl help desk at
  <http://www.ensembl.org/Help/Contact>.

=cut

=head1 NAME

Bio::EnsEMBL::DBSQL::SliceAdaptor - A database aware adaptor responsible for
the creation of Slice objects.

=head1 SYNOPSIS

  use Bio::EnsEMBL::Utils::Slice qw(split_Slices);
  use Bio::EnsEMBL::Registry;

  Bio::EnsEMBL::Registry->load_registry_from_db(
    -host => 'ensembldb.ensembl.org',
    -user => 'anonymous'
  );

  $slice_adaptor =
    Bio::EnsEMBL::Registry->get_adaptor( "human", "core", "slice" );

  # get a slice on the entire chromosome X
  $chr_slice = $slice_adaptor->fetch_by_region( 'chromosome', 'X' );

  # get a slice for each clone in the database
  foreach $cln_slice ( @{ $slice_adaptor->fetch_all('clone') } ) {
    # do something with clone
  }

  # get a slice which is part of NT_004321
  $spctg_slice =
    $slice_adaptor->fetch_by_region( 'supercontig', 'NT_004321',
    200_000, 600_000 );

  # get all non-redundant slices from the highest possible coordinate
  # systems
  $slices = $slice_adaptor->fetch_all('toplevel');

  # include non-reference regions
  $slices = $slice_adaptor->fetch_all( 'toplevel', undef, 1 );

  # include duplicate regions
  $slices = $slice_adaptor->fetch_all( 'toplevel', undef, 0, 1 );

  # split up a list of slices into smaller slices
  $overlap    = 1000;
  $max_length = 1e6;
  $slices     = split_Slices( $slices, $max_length, $overlap );

  # store a list of slice names in a file
  open( FILE, ">$filename" ) or die("Could not open file $filename");
  foreach my $slice (@$slices) {
    print FILE $slice->name(), "\n";
  }
  close FILE;

  # retrieve a list of slices from a file
  open( FILE, $filename ) or die("Could not open file $filename");
  while ( $name = <FILE> ) {
    chomp($name);
    $slice = $slice_adaptor->fetch_by_name($name);
    # do something with slice
  }

=head1 DESCRIPTION

This module is responsible for fetching Slices representing genomic
regions from a database.  A Details on how slices can be used are in the
Bio::EnsEMBL::Slice module.

=head1 METHODS

=cut


package Bio::EnsEMBL::DBSQL::SliceAdaptor;
use vars qw(@ISA);
use strict;


use Bio::EnsEMBL::DBSQL::BaseAdaptor;
use Bio::EnsEMBL::Slice;
use Bio::EnsEMBL::CircularSlice;
use Bio::EnsEMBL::Mapper;
use Bio::EnsEMBL::LRGSlice;
use Bio::EnsEMBL::Utils::Exception qw(throw deprecate warning stack_trace_dump);
use Bio::EnsEMBL::ProjectionSegment;
use Scalar::Util qw/looks_like_number/;
use Bio::EnsEMBL::Utils::Scalar qw/assert_integer/;

@ISA = ('Bio::EnsEMBL::DBSQL::BaseAdaptor');

sub new {
  my $caller = shift;

  my $class = ref($caller) || $caller;

  my $self = $class->SUPER::new(@_);

  # use a cache which is shared and also used by the assembly
  # mapper adaptor

  my $seq_region_cache = $self->db->get_SeqRegionCache();

  $self->{'sr_name_cache'} = $seq_region_cache->{'name_cache'};
  $self->{'sr_id_cache'}   = $seq_region_cache->{'id_cache'};

  $self->{'lrg_region_test'} = undef;
  my $meta_container = $self->db->get_MetaContainer();
  my @values = $meta_container->list_value_by_key("LRG");
  if(scalar(@values) and $values[0]->[0]){
    $self->{'lrg_region_test'} = $values[0]->[0];
  }
  return $self;
}


=head2 fetch_by_region

  Arg [1]    : string $coord_system_name (optional)
               The name of the coordinate system of the slice to be created
               This may be a name of an actual coordinate system or an alias
               to a coordinate system.  Valid aliases are 'seqlevel' or
               'toplevel'.
  Arg [2]    : string $seq_region_name
               The name of the sequence region that the slice will be
               created on.
  Arg [3]    : int $start (optional, default = 1)
               The start of the slice on the sequence region
  Arg [4]    : int $end (optional, default = seq_region length)
               The end of the slice on the sequence region
  Arg [5]    : int $strand (optional, default = 1)
               The orientation of the slice on the sequence region
  Arg [6]    : string $version (optional, default = default version)
               The version of the coordinate system to use (e.g. NCBI33)
  Arg [7]    : boolean $no_fuzz (optional, default = undef (false))
               If true (non-zero), do not use "fuzzy matching" (see below).
  Example    : $slice = $slice_adaptor->fetch_by_region('chromosome', 'X');
               $slice = $slice_adaptor->fetch_by_region('clone', 'AC008066.4');
  Description: Retrieves a slice on the requested region.  At a minimum the
               name the name of the seq_region to fetch must be provided.

               If no coordinate system name is provided than a slice on the
               highest ranked coordinate system with a matching
               seq_region_name will be returned.  If a version but no
               coordinate system name is provided, the same behaviour will
               apply, but only coordinate systems of the appropriate version
               are considered.  The same applies if the 'toplevel' coordinate
               system is specified, however in this case the version is
               ignored.  The coordinate system should always be specified if
               it is known, since this is unambiguous and faster.

               Some fuzzy matching is performed if no exact match for
               the provided name is found.  This allows clones to be
               fetched even when their version is not known.  For
               example fetch_by_region('clone', 'AC008066') will
               retrieve the sequence_region with name 'AC008066.4'.

               The fuzzy matching can be turned off by setting the
               $no_fuzz argument to a true value.

               If the requested seq_region is not found in the database undef
               is returned.

  Returntype : Bio::EnsEMBL::Slice or undef
  Exceptions : throw if no seq_region_name is provided
               throw if invalid coord_system_name is provided
               throw if start > end is provided
  Caller     : general
  Status     : Stable

=cut


#
# ARNE: This subroutine needs simplification!! 
#
sub fetch_by_region {
  my ( $self, $coord_system_name, $seq_region_name, $start, $end,
       $strand, $version, $no_fuzz )
    = @_;

  assert_integer($start, 'start') if defined $start;
  assert_integer($end, 'end') if defined $end;

  if ( !defined($start) )  { $start  = 1 }
  if ( !defined($strand) ) { $strand = 1 }

  if ( !defined($seq_region_name) ) {
    throw('seq_region_name argument is required');
  }

  my $cs;
  my $csa = $self->db->get_CoordSystemAdaptor();

  if ( defined($coord_system_name) ) {
    $cs = $csa->fetch_by_name( $coord_system_name, $version );

    if ( !defined($cs) ) {
      throw( sprintf( "Unknown coordinate system:\n"
                        . "name='%s' version='%s'\n",
                      $coord_system_name, $version ) );
    }

    # fetching by toplevel is same as fetching w/o name or version
    if ( $cs->is_top_level() ) {
      $cs      = undef;
      $version = undef;
    }

  } ## end if ( defined($coord_system_name...))

  my $constraint;
  my $sql;
  my @bind_params;
  my $key;

  if ( defined($cs) ) {
    $sql = sprintf( "SELECT sr.name, sr.seq_region_id, sr.length, %d "
                      . "FROM seq_region sr ",
                    $cs->dbID() );

    $constraint = "AND sr.coord_system_id = ?";
    push( @bind_params, [ $cs->dbID(), SQL_INTEGER ] );

    $key = "$seq_region_name:" . $cs->dbID();
  } else {
    $sql =
      "SELECT sr.name, sr.seq_region_id, sr.length, cs.coord_system_id "
      . "FROM seq_region sr, coord_system cs ";

    $constraint = "AND sr.coord_system_id = cs.coord_system_id "
      . "AND cs.species_id = ? ";
    push( @bind_params, [ $self->species_id(), SQL_INTEGER ] );

    if ( defined($version) ) {
      $constraint .= "AND cs.version = ? ";
      push( @bind_params, [ $version, SQL_VARCHAR ] );
    }

    $constraint .= "ORDER BY cs.rank ASC";
  }

  # check the cache so we only go to the db if necessary
  my $length;
  my $arr;

  if ( defined($key) ) { $arr = $self->{'sr_name_cache'}->{$key} }

  if ( defined($arr) ) {
    $length = $arr->[3];
  } else {
    my $sth =
      $self->prepare( $sql . "WHERE sr.name = ? " . $constraint );

    unshift( @bind_params, [ $seq_region_name, SQL_VARCHAR ] );

    my $pos = 0;
    foreach my $param (@bind_params) {
      $sth->bind_param( ++$pos, $param->[0], $param->[1] );
    }

    $sth->execute();
    my @row = $sth->fetchrow_array();
    $sth->finish();

    unless ( @row ) {

      # try synonyms
      my $syn_sql = "select s.name, cs.name, cs.version from seq_region s join seq_region_synonym ss using (seq_region_id) join coord_system cs using (coord_system_id) where ss.synonym like ? and cs.species_id =? ";
      if (defined $coord_system_name && defined $cs) {
        $syn_sql .= "AND cs.name = '" . $coord_system_name . "' ";
      }
      if (defined $version) {
        $syn_sql .= "AND cs.version = '" . $version . "' ";
      }
      my $syn_sql_sth = $self->prepare($syn_sql);
      $syn_sql_sth->bind_param(1, "$seq_region_name%", SQL_VARCHAR);
      $syn_sql_sth->bind_param(2, $self->species_id(), SQL_INTEGER);
      $syn_sql_sth->execute();
      my ($new_name, $new_coord_system, $new_version);
      $syn_sql_sth->bind_columns( \$new_name, \$new_coord_system, \$new_version);
            
      if($syn_sql_sth->fetch){
        $syn_sql_sth->finish;
        if ((not defined($cs)) || ($cs->name eq $new_coord_system && $cs->version eq $new_version)) {
            return $self->fetch_by_region($new_coord_system, $new_name, $start, $end, $strand, $new_version, $no_fuzz);
        } elsif ($cs->name ne $new_coord_system) {
            warning("Searched for a known feature on coordinate system: ".$cs->dbID." but found it on: ".$new_coord_system.
            "\n No result returned, consider searching without coordinate system or use toplevel.");
            return;
        }
        
      }
      $syn_sql_sth->finish;


      if ($no_fuzz) { return; }

      # Do fuzzy matching, assuming that we are just missing a version
      # on the end of the seq_region name.

      $sth =
        $self->prepare( $sql . " WHERE sr.name LIKE ? " . $constraint );

      $bind_params[0] =
        [ sprintf( '%s.%%', $seq_region_name ), SQL_VARCHAR ];

      $pos = 0;
      foreach my $param (@bind_params) {
        $sth->bind_param( ++$pos, $param->[0], $param->[1] );
      }

      $sth->execute();

      my $prefix_len = length($seq_region_name) + 1;
      my $high_ver   = undef;
      my $high_cs    = $cs;

      # Find the fuzzy-matched seq_region with the highest postfix
      # (which ought to be a version).

      my ( $tmp_name, $id, $tmp_length, $cs_id );
      $sth->bind_columns( \( $tmp_name, $id, $tmp_length, $cs_id ) );

      my $i = 0;

      while ( $sth->fetch ) {
        my $tmp_cs =
          ( defined($cs) ? $cs : $csa->fetch_by_dbID($cs_id) );

        # cache values for future reference
        my $arr = [ $id, $tmp_name, $cs_id, $tmp_length ];
        $self->{'sr_name_cache'}->{"$tmp_name:$cs_id"} = $arr;
        $self->{'sr_id_cache'}->{"$id"}                = $arr;

        my $tmp_ver = substr( $tmp_name, $prefix_len );

        # skip versions which are non-numeric and apparently not
        # versions
        if ( $tmp_ver !~ /^\d+$/ ) { next }

        # take version with highest num, if two versions match take one
        # with highest ranked coord system (lowest num)
        if ( !defined($high_ver)
          || $tmp_ver > $high_ver
          || ( $tmp_ver == $high_ver && $tmp_cs->rank < $high_cs->rank )
          )
        {
          $seq_region_name = $tmp_name;
          $length          = $tmp_length;
          $high_ver        = $tmp_ver;
          $high_cs         = $tmp_cs;
        }

        $i++;
      } ## end while ( $sth->fetch )
      $sth->finish();

      # warn if fuzzy matching found more than one result
      if ( $i > 1 ) {
        warning(
          sprintf(
            "Fuzzy matching of seq_region_name "
              . "returned more than one result.\n"
              . "You might want to check whether the returned seq_region\n"
              . "(%s:%s) is the one you intended to fetch.\n",
            $high_cs->name(), $seq_region_name ) );
      }

      $cs = $high_cs;

      # return if we did not find any appropriate match:
      if ( !defined($high_ver) ) { return; }

    } else {

      my ( $id, $cs_id );
      ( $seq_region_name, $id, $length, $cs_id ) = @row;

      # cache to speed up for future queries
      my $arr = [ $id, $seq_region_name, $cs_id, $length ];
      $self->{'sr_name_cache'}->{"$seq_region_name:$cs_id"} = $arr;
      $self->{'sr_id_cache'}->{"$id"}                       = $arr;
      $cs = $csa->fetch_by_dbID($cs_id);
    }
  } ## end else [ if ( defined($arr) ) ]

  if ( !defined($end) ) { $end = $length }

  #If this was given then check if we've got a circular seq region otherwise
  #let it fall through to the normal Slice method
  if ( $end + 1 < $start ) {
    my $cs_id = $cs->dbID();
    my $seq_region_id = $self->{'sr_name_cache'}->{"$seq_region_name:$cs_id"}->[0];
    if($self->is_circular($seq_region_id)) {
      my $new_sl =
        Bio::EnsEMBL::CircularSlice->new(
                                     -COORD_SYSTEM    => $cs,
                                     -SEQ_REGION_NAME => $seq_region_name,
                                     -SEQ_REGION_LENGTH => $length,
                                     -START             => $start,
                                     -END               => $end,
                                     -STRAND            => 1,
                                     -ADAPTOR           => $self );
  
      return $new_sl;
    }
  }

  if ( defined( $self->{'lrg_region_test'} )
       and substr( $cs->name, 0, 3 ) eq $self->{'lrg_region_test'} )
  {
    return
      Bio::EnsEMBL::LRGSlice->new( -COORD_SYSTEM    => $cs,
                                   -SEQ_REGION_NAME => $seq_region_name,
                                   -SEQ_REGION_LENGTH => $length,
                                   -START             => $start,
                                   -END               => $end,
                                   -STRAND            => $strand,
                                   -ADAPTOR           => $self );
  } else {
    return
      Bio::EnsEMBL::Slice->new_fast( {
                                  'coord_system'    => $cs,
                                  'seq_region_name' => $seq_region_name,
                                  'seq_region_length' => $length,
                                  'start'             => $start,
                                  'end'               => $end,
                                  'strand'            => $strand,
                                  'adaptor'           => $self } );
  }
} ## end sub fetch_by_region

=head2 fetch_by_toplevel_location

  Arg [1]     : string $location
                Ensembl formatted location. Can be a format like 
                C<name:start-end>, C<name:start..end>, C<name:start:end>, 
                C<name:start>, C<name>. We can also support strand 
                specification as a +/- or 1/-1. 
                
                Location names must be separated by a C<:>. All others can be
                separated by C<..>, C<:> or C<->.
  Arg[2]      : boolean $no_warnings
                Suppress warnings from this method
  Arg[3]      : boolean $no_fuzz
                Stop fuzzy matching of sequence regions from occuring
  Arg[4]      : boolean $ucsc
                If we are unsuccessful at retriving a location retry taking any 
                possible chr prefix into account e.g. chrX and X are treated as
                equivalents
  Example     : my $slice = $sa->fetch_by_toplevel_location('X:1-10000')
                my $slice = $sa->fetch_by_toplevel_location('X:1-10000:-1')
  Description : Converts an Ensembl location/region into the sequence region
                name, start and end and passes them onto C<fetch_by_region()>. 
                The code assumes that the required slice is on the top level
                coordinate system. The code assumes that location formatting
                is not perfect and will perform basic cleanup before parsing.
  Returntype  : Bio::EnsEMBL::Slice
  Exceptions  : If $location is false otherwise see C<fetch_by_location()>
                or C<fetch_by_region()>
  Caller      : General
  Status      : Beta

=cut

sub fetch_by_toplevel_location {
  my ($self, $location, $no_warnings, $no_fuzz, $ucsc) = @_;
  return $self->fetch_by_location($location, 'toplevel', undef, $no_warnings, $no_fuzz, $ucsc);
}

=head2 fetch_by_location

  Arg [1]     : string $location
                Ensembl formatted location. Can be a format like 
                C<name:start-end>, C<name:start..end>, C<name:start:end>, 
                C<name:start>, C<name>. We can also support strand 
                specification as a +/- or 1/-1. 
                
                Location names must be separated by a C<:>. All others can be
                separated by C<..>, C<:>, C<_> or C<->.
  Arg[2]      : String $coord_system_name
                The coordinate system to retrieve
  Arg[3]      : String $coord_system_version
                Optional parameter. Version of the coordinate system to fetch
  Arg[4]      : boolean $no_warnings
                Suppress warnings from this method
  Arg[5]      : boolean $no_fuzz
                Stop fuzzy matching of sequence regions from occuring
  Arg[6]      : boolean $ucsc
                If we are unsuccessful at retriving a location retry taking any 
                possible chr prefix into account e.g. chrX and X are treated as
                equivalents
  Example     : my $slice = $sa->fetch_by_location('X:1-10000','chromosome')
                my $slice = $sa->fetch_by_location('X:1-10000:-1','toplevel')
  Description : Converts an Ensembl location/region into the sequence region
                name, start and end and passes them onto C<fetch_by_region()>. 
                The code assumes that location formatting is not perfect and 
                will perform basic cleanup before parsing.
  Returntype  : Bio::EnsEMBL::Slice
  Exceptions  : If $location or coordinate system is false otherwise 
                see C<fetch_by_region()>
  Caller      : General
  Status      : Beta

=cut

sub fetch_by_location {
  my ($self, $location, $coord_system_name, $coord_system_version, $no_warnings, $no_fuzz, $ucsc) = @_;
  
  throw "No coordinate system name specified" unless $coord_system_name;
  
  my ($seq_region_name, $start, $end, $strand) = $self->parse_location_to_values($location, $no_warnings);

  if(! $seq_region_name) {
    return;
  }
    
  if(defined $start && defined $end && $start > $end) {
    throw "Cannot request a slice whose start is greater than its end. Start: $start. End: $end";
  }
  
  my $slice = $self->fetch_by_region($coord_system_name, $seq_region_name, $start, $end, $strand, $coord_system_version, $no_fuzz);
  if(! defined $slice) {
    if($ucsc) {
      my $ucsc_seq_region_name = $seq_region_name;
      $ucsc_seq_region_name =~ s/^chr//;
      if($ucsc_seq_region_name ne $seq_region_name) {
        $slice = $self->fetch_by_region($coord_system_name, $ucsc_seq_region_name,  $start, $end, $strand, $coord_system_version, $no_fuzz);
        return if ! defined $slice; #if we had no slice still then bail
      }
      else {
        return; #If it was not different then we didn't have the prefix so just return (same bail as before)
      }
    }
    else {
      return; #We didn't have a slice and no UCSC specifics are being triggered
    }
  }
  
  my $srl = $slice->seq_region_length();
  my $name = $slice->seq_region_name();
  if(defined $start && $start > $srl) {
    throw "Cannot request a slice whose start ($start) is greater than $srl for $name.";
  }
  if(defined $end && $end > $srl) {
    warning "Requested end ($end) is greater than $srl for $name. Resetting to $srl" if ! $no_warnings;
    $slice->{end} = $srl;
  }
  
  return $slice;
}

=head2 parse_location_to_values

  Arg [1]     : string $location
                Ensembl formatted location. Can be a format like 
                C<name:start-end>, C<name:start..end>, C<name:start:end>, 
                C<name:start>, C<name>. We can also support strand 
                specification as a +/- or 1/-1. 
                
                Location names must be separated by a C<:>. All others can be
                separated by C<..>, C<:> C<_>, or C<->.
  Arg[2]      : boolean $no_warnings
                Suppress warnings from this method
  Arg[3]      : boolean $no_errors
                Supress errors being thrown from this method
  Example			: my ($name, $start, $end, $strand) = $sa->parse_location_to_values('X:1..100:1);
  Description	: Takes in an Ensembl location String and returns the parsed
                values
  Returntype 	: List. Contains name, start, end and strand 

=cut


sub parse_location_to_values {
  my ($self, $location, $no_warnings, $no_errors) = @_;
  
  throw 'You must specify a location' if ! $location;
  
  #cleanup any nomenclature like 1 000 or 1,000
  my $number_seps_regex = qr/\s+|,/;
  my $separator_regex = qr/(?:-|[.]{2}|\:|_)?/; # support -, .., : and _ as separators
  my $hgvs_nomenclature_regex = qr/(?:g\.)?/; # check for HGVS looking locations e.g. X:g.1-100
  my $number_regex = qr/[0-9, EMKG]+/xmsi;
  my $strand_regex = qr/[+-1]|-1/xms;
  
  my $regex = qr/^((?:\w|\.|_|-)+) \s* :? \s* $hgvs_nomenclature_regex ($number_regex)? $separator_regex ($number_regex)? $separator_regex ($strand_regex)? $/xms;
  my ($seq_region_name, $start, $end, $strand);
  if(($seq_region_name, $start, $end, $strand) = $location =~ $regex) {
    
    if(defined $strand) {
      if(!looks_like_number($strand)) {
        $strand = ($strand eq '+') ? 1 : -1;
      }
    }
    
    if(defined $start) {
      $start =~ s/$number_seps_regex//g; 
      if($start < 1) {
        warning "Start was less than 1 (${start}) which is not allowed. Resetting to 1"  if ! $no_warnings;
        $start = 1;
      }
    }
    if(defined $end) {
      $end =~ s/$number_seps_regex//g;
      if($end < 1) {
        throw "Cannot request negative or 0 end indexes through this interface. Given $end but expected something greater than 0" unless $no_errors;
      }
    }
    
  }
  
  return ($seq_region_name, $start, $end, $strand);
}

=head2 fetch_by_region_unique

  Arg [1]    : string $coord_system_name (optional)
               The name of the coordinate system of the slice to be created
               This may be a name of an actual coordinate system or an alias
               to a coordinate system.  Valid aliases are 'seqlevel' or
               'toplevel'.
  Arg [2]    : string $seq_region_name
               The name of the sequence region that the slice will be
               created on.
  Arg [3]    : int $start (optional, default = 1)
               The start of the slice on the sequence region
  Arg [4]    : int $end (optional, default = seq_region length)
               The end of the slice on the sequence region
  Arg [5]    : int $strand (optional, default = 1)
               The orientation of the slice on the sequence region
  Arg [6]    : string $version (optional, default = default version)
               The version of the coordinate system to use (e.g. NCBI33)
  Arg [7]    : boolean $no_fuzz (optional, default = undef (false))
               If true (non-zero), do not use "fuzzy matching" (see below).
  Example    : $slice = $slice_adaptor->fetch_by_region_unique('chromosome', 'HSCHR6_MHC_COX');
  Description: Retrieves a slice on the requested region but returns only the unique
               parts of the slice.  At a minimum the
               name the name of the seq_region to fetch must be provided.

               If no coordinate system name is provided than a slice on the
               highest ranked coordinate system with a matching
               seq_region_name will be returned.  If a version but no
               coordinate system name is provided, the same behaviour will
               apply, but only coordinate systems of the appropriate version
               are considered.  The same applies if the 'toplevel' coordinate
               system is specified, however in this case the version is
               ignored.  The coordinate system should always be specified if
               it is known, since this is unambiguous and faster.

               Some fuzzy matching is performed if no exact match for
               the provided name is found.  This allows clones to be
               fetched even when their version is not known.  For
               example fetch_by_region('clone', 'AC008066') will
               retrieve the sequence_region with name 'AC008066.4'.

               The fuzzy matching can be turned off by setting the
               $no_fuzz argument to a true value.

               If the requested seq_region is not found in the database undef
               is returned.

  Returntype : listref Bio::EnsEMBL::Slice
  Exceptions : throw if no seq_region_name is provided
               throw if invalid coord_system_name is provided
               throw if start > end is provided
  Caller     : general
  Status     : Stable

=cut

sub fetch_by_region_unique {
  my $self = shift;

  my @out   = ();
  my $slice = $self->fetch_by_region(@_);


  if ( !exists( $self->{'asm_exc_cache'} ) ) {
    $self->_build_exception_cache();
  }

  if ( exists(
          $self->{'asm_exc_cache'}->{ $self->get_seq_region_id($slice) }
       ) )
  {
    # Dereference symlinked assembly regions.  Take out any regions
    # which are symlinked because these are duplicates.
    my @projection =
      @{ $self->fetch_normalized_slice_projection($slice) };

    foreach my $segment (@projection) {
      if ( $segment->[2]->seq_region_name() eq $slice->seq_region_name()
        && $segment->[2]->coord_system->equals( $slice->coord_system ) )
      {
        push( @out, $segment->[2] );
      }
    }
  } else {
    @out = ($slice);
  }

  return \@out;
} ## end sub fetch_by_region_unique

=head2 fetch_by_name

  Arg [1]    : string $name
  Example    : $name  = 'chromosome:NCBI34:X:1000000:2000000:1';
               $slice = $slice_adaptor->fetch_by_name($name);
               $slice2 = $slice_adaptor->fetch_by_name($slice3->name());
  Description: Fetches a slice using a slice name (i.e. the value returned by
               the Slice::name method).  This is useful if you wish to 
               store a unique identifier for a slice in a file or database or
               pass a slice over a network.
               Slice::name allows you to serialise/marshall a slice and this
               method allows you to deserialise/unmarshal it.

               Returns undef if no seq_region with the provided name exists in
               the database.

  Returntype : Bio::EnsEMBL::Slice or undef
  Exceptions : throw if incorrent arg provided
  Caller     : Pipeline
  Status     : Stable

=cut

sub fetch_by_name {
  my $self = shift;
  my $name = shift;

  if(!$name) {
    throw("name argument is required");
  }

  my @array = split(/:/,$name);

  if(scalar(@array) < 3 || scalar(@array) > 6) {
    throw("Malformed slice name [$name].  Format is " .
        "coord_system:version:name:start:end:strand");
  }

  # Rearrange arguments to suit fetch_by_region

  my @targetarray;

  $targetarray[0]=$array[0];
  $targetarray[5]=(($array[1]&&$array[1] ne "")?$array[1]:undef);
  $targetarray[1]=(($array[2]&&$array[2] ne "")?$array[2]:undef);
  $targetarray[2]=(($array[3]&&$array[3] ne "")?$array[3]:undef);
  $targetarray[3]=(($array[4]&&$array[4] ne "")?$array[4]:undef);
  $targetarray[4]=(($array[5]&&$array[5] ne "")?$array[5]:undef);
  return $self->fetch_by_region(@targetarray);
}



=head2 fetch_by_seq_region_id

  Arg [1]    : string $seq_region_id
               The internal identifier of the seq_region to create this slice
               on
  Arg [2]    : optional start
  Arg [3]    : optional end
  Arg [4]    : optional strand
  Example    : $slice = $slice_adaptor->fetch_by_seq_region_id(34413);
  Description: Creates a slice object of an entire seq_region using the
               seq_region internal identifier to resolve the seq_region.
               Returns undef if no such slice exists.
  Returntype : Bio::EnsEMBL::Slice or undef
  Exceptions : none
  Caller     : general
  Status     : Stable

=cut

sub fetch_by_seq_region_id {
  my ( $self, $seq_region_id, $start, $end, $strand, $check_prior_ids ) = @_;

  my $csa = $self->db->get_CoordSystemAdaptor();
  my $arr = $self->{'sr_id_cache'}->{$seq_region_id};
  my ( $name, $length, $cs, $cs_id );


  if ( $arr && defined( $arr->[2] ) ) {
    ( $name, $cs_id, $length ) = ( $arr->[1], $arr->[2], $arr->[3] );
    $cs = $self->db->get_CoordSystemAdaptor->fetch_by_dbID($cs_id);
  } else {
    my $sth =
      $self->prepare(   "SELECT sr.name, sr.coord_system_id, sr.length "
                      . "FROM seq_region sr "
                      . "WHERE sr.seq_region_id = ? " );

    $sth->bind_param( 1, $seq_region_id, SQL_INTEGER );
    $sth->execute();

    my @row = $sth->fetchrow_array();
    unless ( @row ) {
      # This could have been an old seq region id so see if we can
      # translate it into a more recent version.
      if($check_prior_ids) {
        if(exists $csa->{_external_seq_region_mapping}->{$seq_region_id}) {
          my $new_seq_region_id = $csa->{_external_seq_region_mapping}->{$seq_region_id};
          # No need to pass check prior ids flag because it's a 1 step relationship
          return $self->fetch_by_seq_region_id($new_seq_region_id, $start, $end, $strand);
        }
      }
      return undef;
    }

    ( $name, $cs_id, $length ) = @row;
    $sth->finish();

    $cs = $self->db->get_CoordSystemAdaptor->fetch_by_dbID($cs_id);

    #cache results to speed up repeated queries
    my $arr = [ $seq_region_id, $name, $cs_id, $length ];

    $self->{'sr_name_cache'}->{"$name:$cs_id"} = $arr;
    $self->{'sr_id_cache'}->{"$seq_region_id"} = $arr;
  }

  return
    Bio::EnsEMBL::Slice->new_fast({ 
	                      'coord_system'     => $cs,
                              'seq_region_name'  => $name,
                              'seq_region_length'=> $length,
                              'start'            => $start || 1,
                              'end'              => $end || $length,
                              'strand'           => $strand || 1,
                              'adaptor'           => $self} );
} ## end sub fetch_by_seq_region_id



=head2 get_seq_region_id

  Arg [1]    : Bio::EnsEMBL::Slice $slice
               The slice to fetch a seq_region_id for
  Example    : $srid = $slice_adaptor->get_seq_region_id($slice);
  Description: Retrieves the seq_region id (in this database) given a slice
               Seq region ids are not stored on the slices themselves
               because they are intended to be somewhat database independant
               and seq_region_ids vary accross databases.
  Returntype : int
  Exceptions : throw if the seq_region of the slice is not in the db
               throw if incorrect arg provided
  Caller     : BaseFeatureAdaptor
  Status     : Stable

=cut

sub get_seq_region_id {
  my $self = shift;
  my $slice = shift;

  if(!$slice || !ref($slice) || !($slice->isa('Bio::EnsEMBL::Slice') or $slice->isa('Bio::EnsEMBL::LRGSlice'))) {
    throw('Slice argument is required');
  }
  
  my $seq_region_name = $slice->seq_region_name();
  my $key = $seq_region_name.":".$slice->coord_system->dbID();
  my $arr = $self->{'sr_name_cache'}->{"$key"};

  if( $arr ) {
    return $arr->[0];
  }

  my $cs_id = $slice->coord_system->dbID();

  my $sth = $self->prepare("SELECT seq_region_id, length " .
                           "FROM seq_region " .
                           "WHERE name = ? AND coord_system_id = ?");

  #force seq_region_name cast to string so mysql cannot treat as int
  $sth->bind_param(1,"$seq_region_name",SQL_VARCHAR);
  $sth->bind_param(2,$cs_id,SQL_INTEGER);
  $sth->execute();

  my @row = $sth->fetchrow_array();
  unless ( @row ) {
    throw("No-existent seq_region [$seq_region_name] in coord system [$cs_id]");
  }
  my @more = $sth->fetchrow_array();
  if ( @more ) {
    throw("Ambiguous seq_region [$seq_region_name] in coord system [$cs_id]");
  }

  my($seq_region_id, $length) = @row;
  $sth->finish();

  #cache information for future requests
  $arr = [ $seq_region_id, $seq_region_name, $cs_id, $length ];

  $self->{'sr_name_cache'}->{"$seq_region_name:$cs_id"} = $arr;
  $self->{'sr_id_cache'}->{"$seq_region_id"} = $arr;

  return $seq_region_id;
}



=head2 fetch_all

  Arg [1]    : string $coord_system_name
               The name of the coordinate system to retrieve slices of.
               This may be a name of an acutal coordinate system or an alias
               to a coordinate system.  Valid aliases are 'seqlevel' or
               'toplevel'.
  Arg [2]    : string $coord_system_version (optional)
               The version of the coordinate system to retrieve slices of
  Arg [3]    : bool $include_non_reference (optional)
               If this argument is not provided then only reference slices
<<<<<<< HEAD
               will be returned. If set, both reference and non reference
               slices will be rerurned.
=======
               will be returned. If set, both reference and non refeference
               slices will be returned.
>>>>>>> 685cc7bd
  Arg [4]    : int $include_duplicates (optional)
               If set duplicate regions will be returned.
               
               NOTE: if you do not use this option and you have a PAR
               (pseudo-autosomal region) at the beginning of your seq_region
               then your slice will not start at position 1, so coordinates
               retrieved from this slice might not be what you expected.

  Arg[5]     : bool $include_lrg (optional)  (default 0)
               If set lrg regions will be returned aswell.


  Example    : @chromos = @{$slice_adaptor->fetch_all('chromosome','NCBI33')};
               @contigs = @{$slice_adaptor->fetch_all('contig')};

               # get even non-reference regions
               @slices = @{$slice_adaptor->fetch_all('toplevel',undef,1)};

               # include duplicate regions (such as pseudo autosomal regions)
               @slices = @{$slice_adaptor->fetch_all('toplevel', undef,0,1)};

  Description: Retrieves slices of all seq_regions for a given coordinate
               system.  This is analagous to the methods fetch_all which were
               formerly on the ChromosomeAdaptor, RawContigAdaptor and
               CloneAdaptor classes.  Slices fetched span the entire
               seq_regions and are on the forward strand.
               If the coordinate system with the provided name and version
               does not exist an empty list is returned.
               If the coordinate system name provided is 'toplevel', all
               non-redundant toplevel slices are returned (note that any
               coord_system_version argument is ignored in that case).

               Retrieved slices can be broken into smaller slices using the
               Bio::EnsEMBL::Utils::Slice module.

  Returntype : listref of Bio::EnsEMBL::Slices
  Exceptions : none
  Caller     : general
  Status     : Stable

=cut

sub fetch_all {
  my $self = shift;
  my $cs_name = shift;
  my $cs_version = shift || '';

  my ($include_non_reference, $include_duplicates, $include_lrg) = @_;

  #
  # verify existance of requested coord system and get its id
  #
  my $csa       = $self->db->get_CoordSystemAdaptor();
  my $orig_cs   = $csa->fetch_by_name($cs_name, $cs_version);

  return [] if ( !$orig_cs );

  my %bad_vals=();


  #
  # Get a hash of non reference seq regions
  #
  if ( !$include_non_reference ) {
    my $sth =
      $self->prepare(   'SELECT sr.seq_region_id '
                      . 'FROM seq_region sr, seq_region_attrib sra, '
                      . 'attrib_type at, coord_system cs '
                      . 'WHERE at.code = "non_ref" '
                      . 'AND sra.seq_region_id = sr.seq_region_id '
                      . 'AND at.attrib_type_id = sra.attrib_type_id '
                      . 'AND sr.coord_system_id = cs.coord_system_id '
                      . 'AND cs.species_id = ?' );

    $sth->bind_param( 1, $self->species_id(), SQL_INTEGER );
    $sth->execute();

    my ($seq_region_id);
    $sth->bind_columns( \$seq_region_id );

    while ( $sth->fetch() ) {
      $bad_vals{$seq_region_id} = 1;
    }
  }

  #
  # if we do not want lrg's then add them to the bad list;
  #
  if ( !$include_lrg ) {
    my $sth =
      $self->prepare(   'SELECT sr.seq_region_id '
                      . 'FROM seq_region sr, seq_region_attrib sra, '
                      . 'attrib_type at, coord_system cs '
                      . 'WHERE at.code = "LRG" '
                      . 'AND sra.seq_region_id = sr.seq_region_id '
                      . 'AND at.attrib_type_id = sra.attrib_type_id '
                      . 'AND sr.coord_system_id = cs.coord_system_id '
                      . 'AND cs.species_id = ?' );

    $sth->bind_param( 1, $self->species_id(), SQL_INTEGER );
    $sth->execute();

    my ($seq_region_id);
    $sth->bind_columns( \$seq_region_id );

    while ( $sth->fetch() ) {
      $bad_vals{$seq_region_id} = 1;
    }
  }

  #
  # Retrieve the seq_regions from the database
  #

  my $sth;
  if ( $orig_cs->is_top_level() ) {
    $sth =
      $self->prepare(   'SELECT sr.seq_region_id, sr.name, '
                      . 'sr.length, sr.coord_system_id '
                      . 'FROM seq_region sr, seq_region_attrib sra, '
                      . 'attrib_type at, coord_system cs '
                      . 'WHERE at.code = "toplevel" '
                      . 'AND at.attrib_type_id = sra.attrib_type_id '
                      . 'AND sra.seq_region_id = sr.seq_region_id '
                      . 'AND sr.coord_system_id = cs.coord_system_id '
                      . 'AND cs.species_id = ?' );

    $sth->bind_param( 1, $self->species_id(), SQL_INTEGER );
    $sth->execute();
  } else {
    $sth =
      $self->prepare(   'SELECT sr.seq_region_id, sr.name, '
                      . 'sr.length, sr.coord_system_id '
                      . 'FROM seq_region sr '
                      . 'WHERE sr.coord_system_id = ?' );

    $sth->bind_param( 1, $orig_cs->dbID, SQL_INTEGER );
    $sth->execute();
  }

  my ( $seq_region_id, $name, $length, $cs_id );
  $sth->bind_columns( \( $seq_region_id, $name, $length, $cs_id ) );

  my $cache_count = 0;

  my @out;
  while($sth->fetch()) {
    if(!defined($bad_vals{$seq_region_id})){
      my $cs = $csa->fetch_by_dbID($cs_id);

      if(!$cs) {
        throw("seq_region $name references non-existent coord_system $cs_id.");
      }

      #cache values for future reference, but stop adding to the cache once we
      #we know we have filled it up
      if($cache_count < $Bio::EnsEMBL::Utils::SeqRegionCache::SEQ_REGION_CACHE_SIZE) {
        my $arr = [ $seq_region_id, $name, $cs_id, $length ];

        $self->{'sr_name_cache'}->{"$name:$cs_id"} = $arr;
        $self->{'sr_id_cache'}->{"$seq_region_id"} = $arr;

        $cache_count++;
      }

      my $slice = Bio::EnsEMBL::Slice->new_fast({
	  'start'           => 1,
          'end'             => $length,
          'strand'          => 1,
         'seq_region_name'  => $name,
         'seq_region_length'=> $length,
         'coord_system'     => $cs,
         'adaptor'          => $self});

      if(!defined($include_duplicates) or !$include_duplicates){
        # test if this slice *could* have a duplicate (exception) region
        $self->_build_exception_cache() if(!exists $self->{'asm_exc_cache'});
        if(exists $self->{asm_exc_cache}->{$seq_region_id}) {

          # Dereference symlinked assembly regions.  Take out
          # any regions which are symlinked because these are duplicates
          my @projection = @{$self->fetch_normalized_slice_projection($slice)};
          foreach my $segment ( @projection) {
            if($segment->[2]->seq_region_name() eq $slice->seq_region_name() &&
               $segment->[2]->coord_system->equals($slice->coord_system)) {
              push @out, $segment->[2];
            }
          }
        } else {
          # no duplicate regions
          push @out, $slice;
        }
      } else {
        # we want duplicates anyway so do not do any checks
        push @out, $slice;
      }
    }
  }

  return \@out;
}

=head2 fetch_all_by_genome_component

  Arg [1]    : string $genome_component_name
               The name of the genome component to retrieve slices of.
  Example    : @slices = @{$slice_adaptor->fetch_all_by_genome_component('A')};
  Description: Returns the list of all top level slices for a a given 
               genome component
  Returntype : listref of Bio::EnsEMBL::Slices
  Exceptions : If argument is not provided or is not a valid genome
               component
  Caller     : general
  Status     : Stable

=cut

sub fetch_all_by_genome_component {
  my $self = shift;
  my $genome_component = shift;
  defined $genome_component or
    throw "Undefined genome component";

  # check the provided genome component is valid
  my $gc = $self->db->get_adaptor('GenomeContainer');
  my $is_valid_component = grep { $_ eq $genome_component } 
    @{$gc->get_genome_components};
  throw "Invalid genome component"
    unless $is_valid_component;
  
  #
  # Retrieve the toplevel seq_regions from the database
  #
  my $sth =
    $self->prepare(   "SELECT sr.seq_region_id, sr.name, sr.length, sr.coord_system_id "
		      . "FROM seq_region sr "
		      . "JOIN seq_region_attrib sa1 USING (seq_region_id) "
		      . "JOIN attrib_type a1 ON sa1.attrib_type_id = a1.attrib_type_id "
		      . "JOIN seq_region_attrib sa2 USING (seq_region_id) "
		      . "JOIN attrib_type a2 ON sa2.attrib_type_id = a2.attrib_type_id "
		      . "WHERE sa2.value=? and a1.code='toplevel' and a2.code='genome_component'"
		  );
  
  if (looks_like_number($genome_component)) {
    $sth->bind_param( 1, $genome_component, SQL_INTEGER );
  } else {
    $sth->bind_param( 1, $genome_component, SQL_VARCHAR );
  }
  
  $sth->execute();

  my ( $seq_region_id, $name, $length, $cs_id );
  $sth->bind_columns( \( $seq_region_id, $name, $length, $cs_id ) );

  my $cache_count = 0;

  my @out;
  my $csa = $self->db->get_CoordSystemAdaptor();

  while($sth->fetch()) {
    my $cs = $csa->fetch_by_dbID($cs_id);
    throw("seq_region $name references non-existent coord_system $cs_id.")
	  unless $cs;
    
    # cache values for future reference, but stop adding to the cache once we
    # we know we have filled it up
    if($cache_count < $Bio::EnsEMBL::Utils::SeqRegionCache::SEQ_REGION_CACHE_SIZE) {
      my $arr = [ $seq_region_id, $name, $cs_id, $length ];

      $self->{'sr_name_cache'}->{"$name:$cs_id"} = $arr;
      $self->{'sr_id_cache'}->{"$seq_region_id"} = $arr;

      $cache_count++;
    }

    push @out, Bio::EnsEMBL::Slice->new_fast({
					      'start'           => 1,
					      'end'             => $length,
					      'strand'          => 1,
					      'seq_region_name'  => $name,
					      'seq_region_length'=> $length,
					      'coord_system'     => $cs,
					      'adaptor'          => $self});
  }

  return \@out;
}

=head2 get_genome_component_for_slice

  Arg [1]    : An object of type Bio::EnsEMBL::Slice
  Example    : my $component = $slice->get_genome_component();
  Description: Returns the genome component of a slice
  Returntype : Scalar; the identifier of the genome component of the slice
  Exceptions : none
  Caller     : general
  Status     : Stable

=cut

sub get_genome_component_for_slice {
  my ($self, $slice) = @_;

  throw "Undefined slice" unless defined $slice;
  throw "Argument is not a slice"
    unless $slice->isa("Bio::EnsEMBL::Slice");

  my $seq_region_id = $self->get_seq_region_id($slice);

  my $sth =
    $self->prepare(   "SELECT sa.value "
		      . "FROM seq_region_attrib sa "
		      . "JOIN seq_region sr USING (seq_region_id) "
		      . "JOIN attrib_type at ON sa.attrib_type_id = at.attrib_type_id "
		      . "WHERE sr.seq_region_id=? AND at.code='genome_component'"
		  );
  $sth->bind_param( 1, $seq_region_id, SQL_INTEGER );
  $sth->execute();

  my $genome_component;
  $sth->bind_columns( \( $genome_component ) );
  $sth->fetch();

  return $genome_component;
}

=head2 fetch_all_karyotype

  Example    : my $top = $slice_adptor->fetch_all_karyotype()
  Description: returns the list of all slices which are part of the karyotype
  Returntype : listref of Bio::EnsEMBL::Slices
  Caller     : general
  Status     : At Risk

=cut

sub fetch_all_karyotype {
  my $self = shift;

  my $csa       = $self->db->get_CoordSystemAdaptor();

  my $sth = 
    $self->prepare( 'SELECT sr.seq_region_id, sr.name, '
                      . 'sr.length, sr.coord_system_id, sra.value '
                      . 'FROM seq_region sr, seq_region_attrib sra, '
                      . 'attrib_type at, coord_system cs '
                      . 'WHERE at.code = "karyotype_rank" '
                      . 'AND at.attrib_type_id = sra.attrib_type_id '
                      . 'AND sra.seq_region_id = sr.seq_region_id '
                      . 'AND sr.coord_system_id = cs.coord_system_id '
                      . 'AND cs.species_id = ?');
  $sth->bind_param( 1, $self->species_id(), SQL_INTEGER );
  $sth->execute();
  my ( $seq_region_id, $name, $length, $cs_id, $rank );
  $sth->bind_columns( \( $seq_region_id, $name, $length, $cs_id, $rank ) );

  my @out;
  while($sth->fetch()) {
    my $cs = $csa->fetch_by_dbID($cs_id);

    my $slice = Bio::EnsEMBL::Slice->new_fast({
          'start'           => 1,
          'end'             => ($length+0),
          'strand'          => 1,
         'seq_region_name'  => $name,
         'seq_region_length'=> ($length+0),
         'coord_system'     => $cs,
         'adaptor'          => $self,
         'karyotype'        => 1,
         'karyotype_rank'   => ($rank+0),
         });

    push @out, $slice;
  }

  #Sort using Perl as value in MySQL is a text field and not portable
  @out = sort { $a->{karyotype_rank} <=> $b->{karyotype_rank} } @out;

  return \@out;
}

=head2 is_toplevel
  Arg        : int seq_region_id 
  Example    : my $top = $slice_adptor->is_toplevel($seq_region_id)
  Description: Returns 1 if slice is a toplevel slice else 0
  Returntype : int
  Caller     : Slice method is_toplevel
  Status     : At Risk

=cut

sub is_toplevel {
  my $self = shift;
  my $id   = shift;

  my $sth = $self->prepare(
            "SELECT at.code from seq_region_attrib sra, attrib_type at "
              . "WHERE sra.seq_region_id = ? "
              . "AND at.attrib_type_id = sra.attrib_type_id "
              . "AND at.code = 'toplevel'" );

  $sth->bind_param( 1, $id, SQL_INTEGER );
  $sth->execute();

  my $code;
  $sth->bind_columns( \$code );

  while ( $sth->fetch ) {
    $sth->finish;
    return 1;
  }

  $sth->finish;
  return 0;
}


=head2 has_karyotype
  Arg        : int seq_region_id 
  Example    : my $karyotype = $slice_adptor->has_karyotype($seq_region_id)
  Description: Returns 1 if slice is a part of a karyotype else 0
  Returntype : int
  Caller     : Slice method has_karyotype
  Status     : At Risk

=cut

sub has_karyotype {
  my $self = shift;
  my $id   = shift;

  my $sth = $self->prepare(
            "SELECT at.code from seq_region_attrib sra, attrib_type at "
              . "WHERE sra.seq_region_id = ? "
              . "AND at.attrib_type_id = sra.attrib_type_id "
              . "AND at.code = 'karyotype_rank'" );

  $sth->bind_param( 1, $id, SQL_INTEGER );
  $sth->execute();

  my $code;
  $sth->bind_columns( \$code );

  while ( $sth->fetch ) {
    $sth->finish;
    return 1;
  }

  $sth->finish;
  return 0;
}

=head2 get_karyotype_rank
  Arg        : int seq_region_id 
  Example    : my $rank = $slice_adptor->get_karyotype_rank($seq_region_id)
  Description: Returns the rank of a slice if it is part of the karyotype else 0
  Returntype : int
  Caller     : Slice method get_karyotype_rank
  Status     : At Risk

=cut

sub get_karyotype_rank {
  my $self = shift;
  my $id   = shift;

  my $sth = $self->prepare(
            "SELECT sra.value from seq_region_attrib sra, attrib_type at "
              . "WHERE sra.seq_region_id = ? "
              . "AND at.attrib_type_id = sra.attrib_type_id "
              . "AND at.code = 'karyotype_rank'" );

  $sth->bind_param( 1, $id, SQL_INTEGER );
  $sth->execute();

  my $code;
  $sth->bind_columns( \$code );

  my $rank = $sth->fetchrow_array();
  $sth->finish();

  return $rank;
}



=head2 is_reference
  Arg        : int seq_region_id 
  Example    : my $reference = $slice_adptor->is_reference($seq_region_id)
  Description: Returns 1 if slice is a reference slice else 0
  Returntype : int
  Caller     : Slice method is_reference
  Status     : At Risk

=cut

sub is_reference {
  my $self = shift;
  my $id   = shift;

  my $sth = $self->prepare(
            "SELECT at.code from seq_region_attrib sra, attrib_type at "
              . "WHERE sra.seq_region_id = ? "
              . "AND at.attrib_type_id = sra.attrib_type_id "
              . "AND at.code = 'non_ref'" );

  $sth->bind_param( 1, $id, SQL_INTEGER );
  $sth->execute();

  my $code;
  $sth->bind_columns( \$code );

  while ( $sth->fetch ) {
    $sth->finish;
    return 0;
  }

  $sth->finish;
  return 1;
}

=head2 is_circular

  Arg[1]      : int seq_region_id
  Example     : my $circular = $slice_adptor->is_circular($seq_region_id);
  Description : Indicates if the sequence region was circular or not
  Returntype  : Boolean
  
=cut

sub is_circular {
  my ($self, $id) = @_;
  
  if (! defined $self->{is_circular}) {
    $self->_build_circular_slice_cache();
  }
  
  return 0 if $self->{is_circular} == 0;
  return (exists $self->{circular_sr_id_cache}->{$id}) ? 1 : 0;
}


=head2 fetch_by_chr_band

 Title   : fetch_by_chr_band
 Usage   :
 Function: create a Slice representing a series of bands
 Example :
 Returns : Bio::EnsEMBL::Slice
 Args    : the band name
 Status     : Stable

=cut

sub fetch_by_chr_band {
  my ( $self, $chr, $band ) = @_;

  my $chr_slice = $self->fetch_by_region( 'toplevel', $chr );
  my $seq_region_id = $self->get_seq_region_id($chr_slice);

  my $sth =
    $self->prepare(   'SELECT MIN(k.seq_region_start), '
                    . 'MAX(k.seq_region_end) '
                    . 'FROM karyotype k '
                    . 'WHERE k.seq_region_id = ? '
                    . 'AND k.band LIKE ?' );

  $sth->bind_param( 1, $seq_region_id, SQL_INTEGER );
  $sth->bind_param( 2, "$band%",       SQL_VARCHAR );
  $sth->execute();

  my ( $slice_start, $slice_end ) = $sth->fetchrow_array;

  if ( defined $slice_start ) {
    return
      $self->fetch_by_region( 'toplevel',   $chr,
                              $slice_start, $slice_end );
  }

  throw("Band not recognised in database");
} ## end sub fetch_by_chr_band



=head2 fetch_by_exon_stable_id

  Arg [1]    : string $exonid
               The stable id of the exon around which the slice is 
               desired
  Arg [2]    : (optional) int $size
               The length of the flanking regions the slice should encompass 
               on either side of the exon (0 by default)
  Example    : $slc = $sa->fetch_by_exon_stable_id('ENSE00000302930',10);
  Description: Creates a slice around the region of the specified exon. 
               If a context size is given, the slice is extended by that 
               number of basepairs on either side of the exon.
               
               The slice will be created in the exon's native coordinate system
               and in the forward orientation.
  Returntype : Bio::EnsEMBL::Slice
  Exceptions : Thrown if the exon is not in the database.
  Caller     : general
  Status     : Stable

=cut

sub fetch_by_exon_stable_id{
  my ($self,$exonid,$size) = @_;

  throw('Exon argument is required.') if(!$exonid);

  my $ea = $self->db->get_ExonAdaptor;
  my $exon = $ea->fetch_by_stable_id($exonid);

  throw("Exon [$exonid] does not exist in DB.") if(!$exon);

  return $self->fetch_by_Feature($exon, $size);
}

=head2 fetch_by_transcript_stable_id

  Arg [1]    : string $transcriptid
               The stable id of the transcript around which the slice is 
               desired
  Arg [2]    : (optional) int $size
               The length of the flanking regions the slice should encompass 
               on either side of the transcript (0 by default)
  Example    : $slc = $sa->fetch_by_transcript_stable_id('ENST00000302930',10);
  Description: Creates a slice around the region of the specified transcript. 
               If a context size is given, the slice is extended by that 
               number of basepairs on either side of the
               transcript.
               
               The slice will be created in the transcript's native coordinate
               system and in the forward orientation.
  Returntype : Bio::EnsEMBL::Slice
  Exceptions : Thrown if the transcript is not in the database.
  Caller     : general
  Status     : Stable

=cut

sub fetch_by_transcript_stable_id{
  my ($self,$transcriptid,$size) = @_;

  throw('Transcript argument is required.') if(!$transcriptid);

  my $ta = $self->db->get_TranscriptAdaptor;
  my $transcript = $ta->fetch_by_stable_id($transcriptid);

  throw("Transcript [$transcriptid] does not exist in DB.") if(!$transcript);

  return $self->fetch_by_Feature($transcript, $size);
}

=head2 fetch_by_transcript_id

  Arg [1]    : int $transcriptid
               The unique database identifier of the transcript around which 
               the slice is desired
  Arg [2]    : (optional) int $size
               The length of the flanking regions the slice should encompass 
               on either side of the transcript (0 by default)
  Example    : $slc = $sa->fetch_by_transcript_id(24, 1000);
  Description: Creates a slice around the region of the specified transcript.
               If a context size is given, the slice is extended by that
               number of basepairs on either side of the
               transcript.
               
               The slice will be created in the transcript's native coordinate
               system and in the forward orientation.
  Returntype : Bio::EnsEMBL::Slice
  Exceptions : throw on incorrect args
               throw if transcript is not in database
  Caller     : general
  Status     : Stable

=cut

sub fetch_by_transcript_id {
  my ($self,$transcriptid,$size) = @_;

  throw('Transcript id argument is required.') if(!$transcriptid);

  my $transcript_adaptor = $self->db()->get_TranscriptAdaptor();
  my $transcript = $transcript_adaptor->fetch_by_dbID($transcriptid);

  throw("Transcript [$transcriptid] does not exist in DB.") if(!$transcript);

  return $self->fetch_by_Feature($transcript, $size);
}



=head2 fetch_by_gene_stable_id

  Arg [1]    : string $geneid
               The stable id of the gene around which the slice is
               desired
  Arg [2]    : (optional) int $size
               The length of the flanking regions the slice should encompass
               on either side of the gene (0 by default)
  Example    : $slc = $sa->fetch_by_gene_stable_id('ENSG00000012123',10);
  Description: Creates a slice around the region of the specified gene.
               If a context size is given, the slice is extended by that
               number of basepairs on either side of the gene.
               
               The slice will be created in the gene's native coordinate system
               and in the forward orientation.
  Returntype : Bio::EnsEMBL::Slice
  Exceptions : throw on incorrect args
               throw if transcript does not exist
  Caller     : general
  Status     : Stable

=cut

sub fetch_by_gene_stable_id {
  my ($self,$geneid,$size) = @_;

  throw('Gene argument is required.') if(!$geneid);

  my $gene_adaptor = $self->db->get_GeneAdaptor();
  my $gene = $gene_adaptor->fetch_by_stable_id($geneid);

  throw("Gene [$geneid] does not exist in DB.") if(!$gene);

  return $self->fetch_by_Feature($gene, $size);
}



=head2 fetch_by_Feature

  Arg [1]    : Bio::EnsEMBL::Feature $feat
               The feature to fetch the slice around
  Arg [2]    : int size (optional)
               The desired number of flanking basepairs around the feature.
               The size may also be provided as a percentage of the feature 
               size such as 200% or 80.5%.
  Example    : $slice = $slice_adaptor->fetch_by_Feature($feat, 100);
  Description: Retrieves a slice around a specific feature.  All this really
               does is return a resized version of the slice that the feature
               is already on. Note that slices returned from this method
               are always on the forward strand of the seq_region regardless of
               the strandedness of the feature passed in.
  Returntype : Bio::EnsEMBL::Slice
  Exceptions : throw if the feature does not have an attached slice
               throw if feature argument is not provided
  Caller     : fetch_by_gene_stable_id, fetch_by_transcript_stable_id,
               fetch_by_gene_id, fetch_by_transcript_id
  Status     : Stable

=cut

sub fetch_by_Feature{
  my ($self, $feature, $size) = @_;

  $size ||= 0;

  if(!ref($feature) || !$feature->isa('Bio::EnsEMBL::Feature')) {
    throw('Feature argument expected.');
  }

  my $slice = $feature->slice();
  if(!$slice || !($slice->isa('Bio::EnsEMBL::Slice') or $slice->isa('Bio::EnsEMBL::LRGSlice') )) {
    throw('Feature must be attached to a valid slice.');
  }


  my $fstart = $feature->start();
  my $fend   = $feature->end();
  if(!defined($fstart) || !defined($fend)) {
    throw('Feature must have defined start and end.');
  }

  #convert the feature slice coordinates to seq_region coordinates
  my $slice_start  = $slice->start();
  my $slice_end    = $slice->end();
  my $slice_strand = $slice->strand();
  if($slice_start != 1 || $slice_strand != 1) {
    if($slice_strand == 1) {
      $fstart = $fstart + $slice_start - 1;
      $fend   = $fend   + $slice_start - 1;
    } else {
      my $tmp_start = $fstart;
      $fstart = $slice_end - $fend      + 1;
      $fend   = $slice_end - $tmp_start + 1;
    }
  }

  ## Size may be stored as a %age of the length of the feature
  ## Size = 100% gives no context
  ## Size = 200% gives context - 50% the size of the feature either side of 
  ## feature

  $size = int( ($1-100)/200 * ($fend-$fstart+1) ) if( $size =~/([\d+\.]+)%/ );

  #return a new slice covering the region of the feature
  my $S = Bio::EnsEMBL::Slice->new_fast({
    'seq_region_name'   => $slice->seq_region_name,
    'seq_region_length' => $slice->seq_region_length,
    'coord_system'      => $slice->coord_system,
    'start'             => $fstart - $size,
    'end'               => $fend + $size,
    'strand'            => 1,
     'adaptor'          => $self});
  $S->{'_raw_feature_strand'}  = $feature->strand * $slice_strand if $feature->can('strand');
  return $S;
}



=head2 fetch_by_misc_feature_attribute

  Arg [1]    : string $attribute_type
               The code of the attribute type
  Arg [2]    : (optional) string $attribute_value
               The value of the attribute to fetch by
  Arg [3]    : (optional) int $size
               The amount of flanking region around the misc feature desired.
  Example    : $slice = $sa->fetch_by_misc_feature_attribute('superctg',
                                                             'NT_030871');
               $slice = $sa->fetch_by_misc_feature_attribute('synonym',
                                                             'AL00012311',
                                                             $flanking);
  Description: Fetches a slice around a MiscFeature with a particular
               attribute type and value. If no value is specified then
               the feature with the particular attribute is used.
               If no size is specified then 0 is used.
  Returntype : Bio::EnsEMBL::Slice
  Exceptions : Throw if no feature with the specified attribute type and value
               exists in the database
               Warning if multiple features with the specified attribute type
               and value exist in the database.
  Caller     : webcode
  Status     : Stable

=cut

sub fetch_by_misc_feature_attribute {
  my ($self, $attrib_type_code, $attrib_value, $size) = @_;

  my $mfa = $self->db()->get_MiscFeatureAdaptor();

  my $feats = $mfa->fetch_all_by_attribute_type_value($attrib_type_code,
                                                   $attrib_value);

  if(@$feats == 0) {
    throw("MiscFeature with $attrib_type_code=$attrib_value does " .
          "not exist in DB.");
  }

  if(@$feats > 1) {
    warning("MiscFeature with $attrib_type_code=$attrib_value is " .
            "ambiguous - using first one found.");
  }

  my ($feat) = @$feats;

  return $self->fetch_by_Feature($feat, $size);
}

=head2 fetch_by_misc_feature_set

  Arg [1]    : string $attribute_type
               The code of the attribute type
  Arg [2]    : (optional) string $attribute_value
               The value of the attribute to fetch by
  Arg [3]    : (optional) the name of the set
  Arg [4]    : (optional) int $size
               The amount of flanking region around the misc feature desired.
  Example    : $slice = $sa->fetch_by_misc_feature_set('clone',
                                                        'RP11-411G9'
                                                        'tilepath');
  Description: Fetches a slice around a MiscFeature with a particular
               attribute type, value and set. If no value is specified then
               the feature with the particular attribute is used.
               A size can be specified to include flanking region
               If no size is specified then 0 is used.
  Returntype : Bio::EnsEMBL::Slice
  Exceptions : Throw if no feature with the specified attribute type, value and set
               exists in the database
               Warning if multiple features with the specified attribute type, set
               and value exist in the database.
  Caller     : webcode
  Status     : Stable

=cut

sub fetch_by_misc_feature_set {
  my ($self, $attrib_type_code, $attrib_value, $misc_set, $size) = @_;

  my $mfa = $self->db()->get_MiscFeatureAdaptor();

  my $feat = $mfa->fetch_by_attribute_set_value($attrib_type_code,
                                                $attrib_value,
                                                $misc_set);

  return $self->fetch_by_Feature($feat, $size);
}

=head2 fetch_normalized_slice_projection

  Arg [1]    : Bio::EnsEMBL::Slice $slice
  Arg [2]    : boolean $filter_projections 
               Optionally filter the projections to remove anything 
               which is the same sequence region as the given slice
  Example    :  ( optional )
  Description: gives back a project style result. The returned slices 
               represent the areas to which there are symlinks for the 
               given slice. start, end show which area on given slice is 
               symlinked
  Returntype : [[start,end,$slice][]]
  Exceptions : none
  Caller     : BaseFeatureAdaptor
  Status     : Stable

=cut


sub fetch_normalized_slice_projection {
  my $self = shift;
  my $slice = shift;
  my $filter_projections = shift;

  my $slice_seq_region_id = $self->get_seq_region_id( $slice );

  $self->_build_exception_cache() if(!exists($self->{'asm_exc_cache'}));

  my $result = $self->{'asm_exc_cache'}->{$slice_seq_region_id};

  $result ||= [];

  my (@haps, @pars);

  foreach my $row (@$result) {
    my ( $seq_region_id, $seq_region_start, $seq_region_end,
         $exc_type, $exc_seq_region_id, $exc_seq_region_start,
         $exc_seq_region_end ) = @$row;

    # need overlapping PAR and all HAPs if any
    if( $exc_type eq "PAR" ) {
      if( $seq_region_start <= $slice->end() && 
          $seq_region_end >= $slice->start() ) {
        push( @pars, [ $seq_region_start, $seq_region_end, $exc_seq_region_id,
                       $exc_seq_region_start, $exc_seq_region_end ] );
      }
    } else {
      push( @haps, [ $seq_region_start, $seq_region_end, $exc_seq_region_id,
                     $exc_seq_region_start, $exc_seq_region_end ] );
    }
  }

  if(!@pars && !@haps) {
    #just return this slice, there were no haps or pars
    return  [bless ( [1,$slice->length, $slice], "Bio::EnsEMBL::ProjectionSegment")];
  }

  my @syms;
  if( @haps >= 1 ) {
    my @sort_haps = sort { $a->[1] <=> $b->[1] } @haps;

    my $count =0;
    my $chr_start = 1;
    my $hap_start = 1;
    my $last = 0;

    my $seq_region_slice = $self->fetch_by_seq_region_id($slice_seq_region_id);
    my $exc_slice = $self->fetch_by_seq_region_id( $sort_haps[0][2] );
    my $len1 = $seq_region_slice->length();
    my $len2 = $exc_slice->length();
    my $max_len = ($len1 > $len2) ? $len1 : $len2;

    while($count <= scalar(@sort_haps)  and !$last){
      my $chr_end;
      my $hap_end;
      if(defined($sort_haps[$count]) and defined($sort_haps[$count][0]) ){
        $hap_end = $sort_haps[$count][0]-1;
        $chr_end = $sort_haps[$count][3]-1
      }
      else{
  $last = 1;
  $hap_end = $len1;
  $chr_end = $len2;
  my $diff = ($hap_end-$hap_start)-($chr_end-$chr_start);
  if($diff > 0){
    push( @syms, [ $hap_start, $hap_end, $sort_haps[0][2], $chr_start, $chr_end+$diff] );  
  }
  elsif($diff < 0){
    push( @syms, [ $hap_start, $hap_end - $diff, $sort_haps[0][2], $chr_start, $chr_end] );  
  }
  else{
    push( @syms, [ $hap_start, $hap_end, $sort_haps[0][2], $chr_start, $chr_end] );  
  }	
  next;
      }
      if($hap_end and $hap_start < $len1){ # if hap at start or end of chromosome
        push( @syms, [ $hap_start, $hap_end, $sort_haps[0][2], $chr_start, $chr_end] );  
      }
      $chr_start = $chr_end + ($sort_haps[$count][4]-$sort_haps[$count][3]) + 2;
      $hap_start = $hap_end + ($sort_haps[$count][1]-$sort_haps[$count][0]) + 2;
      $count++;
    }


  }


  # for now haps and pars should not be both there, but in theory we 
  # could handle it here by cleverly merging the pars into the existing syms,
  # for now just:
  push( @syms, @pars );

  my $mapper = Bio::EnsEMBL::Mapper->new( "sym", "org" );
  my $count = 0;
  for my $sym ( @syms ) {
    $mapper->add_map_coordinates( $slice_seq_region_id, $sym->[0], $sym->[1],
                                  1, $sym->[2], $sym->[3], $sym->[4] );
  }

  my @linked = $mapper->map_coordinates( $slice_seq_region_id,
                                         $slice->start(), $slice->end(),
                                         $slice->strand(), "sym" );

  # gaps are regions where there is no mapping to another region
  my $rel_start = 1;

  #if there was only one coord and it is a gap, we know it is just the
  #same slice with no overlapping symlinks
  if(@linked == 1 && $linked[0]->isa('Bio::EnsEMBL::Mapper::Gap')) {
    return [bless( [1,$slice->length, $slice], "Bio::EnsEMBL::ProjectionSegment" )];
  }

  my @out;
  for my $coord ( @linked ) {
    if( $coord->isa( "Bio::EnsEMBL::Mapper::Gap" )) {
      my $exc_slice = Bio::EnsEMBL::Slice->new_fast({
        'start'             => $coord->start(),
        'end'               => $coord->end(),
        'strand'            => $slice->strand(),
        'coord_system'      => $slice->coord_system(),
         'adaptor'          => $self,
         'seq_region_name'  => $slice->seq_region_name(),
         'seq_region_length' => $slice->seq_region_length()});
      push( @out, bless ( [ $rel_start, $coord->length()+$rel_start-1,
                        $exc_slice ], "Bio::EnsEMBL::ProjectionSegment") );
    } else {
      my $exc_slice = $self->fetch_by_seq_region_id( $coord->id() );
      my $exc2_slice = Bio::EnsEMBL::Slice->new_fast({
        
         'start'             => $coord->start(),
         'end'               => $coord->end(),
         'strand'            => $coord->strand(),
         'seq_region_name'   => $exc_slice->seq_region_name(),
         'seq_region_length' => $exc_slice->seq_region_length(),
         'coord_system'      => $exc_slice->coord_system(),
         'adaptor'           => $self
        });
	
      push( @out, bless( [ $rel_start, $coord->length() + $rel_start - 1,
                    $exc2_slice ], "Bio::EnsEMBL::ProjectionSegment") );
    }
    $rel_start += $coord->length();
  }
  
  if($filter_projections) {
    return $self->_filter_Slice_projections($slice, \@out);
  }
  return \@out;
}

=head2 _filter_Slice_projections

    Arg [1]     : Bio::EnsEMBL::Slice The slice the projections were made from
    Arg [2]     : Array The projections which were fetched from the previous slice
    Description : Removes any projections which occur within the same sequence 
                  region as the given Slice object
    Returntype  : ArrayRef Bio::EnsEMBL::ProjectionSegment; Returns an array
                  of projected segments
=cut

sub _filter_Slice_projections {
  my ($self, $slice, $projections) = @_;
  my @proj = @{ $projections };
  if ( !@proj ) {
    throw('Was not given any projections to filter. Database may have incorrect assembly_exception information loaded');
  }
  
  # Want to get features on the FULL original slice as well as any
  # symlinked slices.
  
  # Filter out partial slices from projection that are on same
  # seq_region as original slice.

  my $sr_id = $slice->get_seq_region_id();

  @proj = grep { $_->to_Slice->get_seq_region_id() != $sr_id } @proj;

  my $segment = bless( [ 1, $slice->length(), $slice ],
                       'Bio::EnsEMBL::ProjectionSegment' );
  push( @proj, $segment );
  return \@proj;
}


=head2 store

  Arg [1]    : Bio::EnsEMBL::Slice $slice
  Arg [2]    : (optional) $seqref reference to a string
               The sequence associated with the slice to be stored.
  Example    : $slice = Bio::EnsEMBL::Slice->new(...);
               $seq_region_id = $slice_adaptor->store($slice, \$sequence);
  Description: This stores a slice as a sequence region in the database
               and returns the seq region id. The passed in slice must
               start at 1, and must have a valid seq_region name and coordinate
               system. The attached coordinate system must already be stored in
               the database.  The sequence region is assumed to start at 1 and
               to have a length equalling the length of the slice.  The end of
               the slice must equal the seq_region_length.
               If the slice coordinate system is the sequence level coordinate
               system then the seqref argument must also be passed.  If the
               slice coordinate system is NOT a sequence level coordinate
               system then the sequence argument cannot be passed.
  Returntype : int 
  Exceptions : throw if slice has no coord system.
               throw if slice coord system is not already stored.
               throw if slice coord system is seqlevel and no sequence is 
                     provided.
               throw if slice coord system is not seqlevel and sequence is
                     provided.
               throw if slice does not start at 1
               throw if sequence is provided and the sequence length does not
                     match the slice length.
               throw if the SQL insert fails (e.g. on duplicate seq region)
               throw if slice argument is not passed
               throw if the slice end is not equal to seq_region_length
  Caller     : database loading scripts
  Status     : Stable

=cut



sub store {
  my $self = shift;
  my $slice = shift;
  my $seqref = shift;
  my $not_dna = shift;

  #
  # Get all of the sanity checks out of the way before storing anything
  #

  if(!ref($slice) || !($slice->isa('Bio::EnsEMBL::Slice') or $slice->isa('Bio::EnsEMBL::LRGSlice'))) {
    throw('Slice argument is required');
  }

  my $cs = $slice->coord_system();
  throw("Slice must have attached CoordSystem.") if(!$cs);

  my $db = $self->db();
  if(!$cs->is_stored($db)) {
    throw("Slice CoordSystem must already be stored in DB.") 
  }

  if($slice->start != 1 || $slice->strand != 1) {
    throw("Slice must have start==1 and strand==1.");
  }

  if($slice->end() != $slice->seq_region_length()) {
    throw("Slice must have end==seq_region_length");
  }

  my $sr_len = $slice->length();
  my $sr_name  = $slice->seq_region_name();

  if($sr_name eq '') {
    throw("Slice must have valid seq region name.");
  }

  if($cs->is_sequence_level() && !$not_dna) {
    if(!$seqref) {
      throw("Must provide sequence for sequence level coord system.");
    }
    if(ref($seqref) ne 'SCALAR') {
      throw("Sequence must be a scalar reference.");
    }
    my $seq_len = length($$seqref);

    if($seq_len != $sr_len) {
      throw("Sequence length ($seq_len) must match slice length ($sr_len).");
    }
  } else {
    if($seqref) {
      throw("Cannot provide sequence for non-sequence level seq regions.");
    }
  }

  #store the seq_region

  my $sth = $db->dbc->prepare("INSERT INTO seq_region " .
                              "            ( name, length, coord_system_id ) " .
                              "     VALUES ( ?, ?, ? )"
      );

  $sth->bind_param(1,$sr_name,SQL_VARCHAR);
  $sth->bind_param(2,$sr_len,SQL_INTEGER);
  $sth->bind_param(3,$cs->dbID,SQL_INTEGER);

  $sth->execute();

  my $seq_region_id = $self->last_insert_id('seq_region_id', undef, 'seq_region');

  if(!$seq_region_id) {
    throw("Database seq_region insertion failed.");
  }

  if($cs->is_sequence_level() && !$not_dna) {
    #store sequence if it was provided
    my $seq_adaptor = $db->get_SequenceAdaptor();
    $seq_adaptor->store($seq_region_id, $$seqref);
  }

  #synonyms
  if(defined($slice->{'synonym'})){
    foreach my $syn (@{$slice->{'synonym'}} ){
      $syn->seq_region_id($seq_region_id); # set the seq_region_id
      $syn->adaptor->store($syn);
    }
  }
  
  
  $slice->adaptor($self);

  return $seq_region_id;
}


sub update {
  my $self = shift;
  my $slice = shift;

  #
  # Get all of the sanity checks out of the way before storing anything
  #

  if(!ref($slice) || !($slice->isa('Bio::EnsEMBL::Slice') or $slice->isa('Bio::EnsEMBL::LRGSlice'))) {
    throw('Slice argument is required');
  }

  my $cs = $slice->coord_system();
  throw("Slice must have attached CoordSystem.") if(!$cs);

  my $db = $self->db();

  if($slice->start != 1 || $slice->strand != 1) {
    throw("Slice must have start==1 and strand==1.");
  }

  if($slice->end() != $slice->seq_region_length()) {
    throw("Slice must have end==seq_region_length");
  }

  my $sr_len = $slice->length();
  my $sr_name  = $slice->seq_region_name();

  if(!$sr_name) {
    throw("Slice must have valid seq region name.");
  }

  #update the seq_region

  my $seq_region_id = $slice->get_seq_region_id();
  my $update_sql = qq(
     UPDATE seq_region
        SET name = ?,
            length = ?,
            coord_system_id = ?
      WHERE seq_region_id = ?
  );

  my $sth = $db->dbc->prepare($update_sql);

  $sth->bind_param(1,$sr_name,SQL_VARCHAR);
  $sth->bind_param(2,$sr_len,SQL_INTEGER);
  $sth->bind_param(3,$cs->dbID,SQL_INTEGER);

  $sth->bind_param(4, $seq_region_id, SQL_INTEGER);

  $sth->execute();

  #synonyms
  if(defined($slice->{'synonym'})){
    foreach my $syn (@{$slice->{'synonym'}} ){
      $syn->seq_region_id($seq_region_id); # set the seq_region_id
      my $syn_adaptor = $db->get_SeqRegionSynonymAdaptor();
      $syn_adaptor->store($syn);
    }
  }
}

=head2 remove

  Arg [1]    : Bio::EnsEMBL::Slice $slice
               The slice to remove from the database
  Example    : $slice_adaptor->remove($slice);
  Description: Removes a slice completely from the database.
               All associated seq_region_attrib are removed as well.
               If dna is attached to the slice, it is also removed.
  Returntype : none
  Exceptions : throw if slice has no coord system.
               throw if slice argument is not passed
               warning if slice is not stored in this database
  Caller     : general
  Status     : Stable

=cut


sub remove {
  my $self = shift;
  my $slice = shift;

  #
  # Get all of the sanity checks out of the way before storing anything
  #

  if(!ref($slice) || !($slice->isa('Bio::EnsEMBL::Slice') or $slice->isa('Bio::EnsEMBL::LRGSlice'))) {
    throw('Slice argument is required');
  }

  my $cs = $slice->coord_system();
  throw("Slice must have attached CoordSystem.") if(!$cs);

  my $db = $self->db();
  my $seq_region_id = $slice->get_seq_region_id();

  if ($cs->is_sequence_level()) {
    my $seq_adaptor = $db->get_SequenceAdaptor();
    $seq_adaptor->remove($seq_region_id);
  }

  if(defined($slice->{'synonym'})){
    foreach my $syn (@{$slice->{'synonym'}} ){
      $syn->seq_region_id($seq_region_id); # set the seq_region_id
      $syn->adaptor->remove($syn);
    }
  }

  my $attrib_adaptor = $self->db->get_AttributeAdaptor();
  $attrib_adaptor->remove_from_Slice($slice);
  $self->remove_assembly($slice);

  my $sr_name  = $slice->seq_region_name();

  #remove the seq_region

  my $sth = $db->dbc->prepare("DELETE FROM seq_region " .
                         "WHERE name = ? AND " .
                         "      coord_system_id = ?" );

  $sth->bind_param(1,$sr_name,SQL_VARCHAR);
  $sth->bind_param(2,$cs->dbID,SQL_INTEGER);

  $sth->execute();

  return;
}


=head2 remove_assembly

  Arg [1]    : Bio::EnsEMBL::Slice $asm_slice or $cmp_slice
  Example    : $slice_adaptor->remove_assembly( $slice );
  Description: Deletes from the assembly table 
               where asm or cmp corresponds to slice
               Do not call this method unless you really know what you are doing
  Returntype : none
  Exceptions : throw if slice has no coord system (cs).
               throw if no slice provided, or argument is not a slice
  Caller     : Internal
  Status     : Experimental

=cut


sub remove_assembly {
  my $self      = shift;
  my $slice = shift;

  if(!ref($slice) || !($slice->isa('Bio::EnsEMBL::Slice') or $slice->isa('Bio::EnsEMBL::LRGSlice'))) {
    throw('Slice argument is required');
  }

  my $cs = $slice->coord_system();
  throw("Slice must have attached CoordSystem.") if(!$cs);

  #
  # Checks complete. Delete the data
  #
  my $sth = $self->db->dbc->prepare
      ("DELETE FROM assembly " .
       "WHERE   asm_seq_region_id = ? OR " .
       "        cmp_seq_region_id = ? ");

  my $asm_seq_region_id = $self->get_seq_region_id( $slice );
  my $cmp_seq_region_id = $self->get_seq_region_id( $slice );

  $sth->bind_param(1,$asm_seq_region_id,SQL_INTEGER);
  $sth->bind_param(2,$cmp_seq_region_id,SQL_INTEGER);

  $sth->execute();
  $sth->finish();

  return;

}

=head2 fetch_assembly

  Arg [1]    : Bio::EnsEMBL::Slice $asm_slice
  Arg [2]    : Bio::EnsEMBL::Slice $cmp_slice
  Example    : $asm = $slice_adaptor->fetch_assembly( $slice1, $slice2 );
  Description: Fetches from the assembly table based on the 
               coordinates of the two slices supplied. 
               Returns a mapper object mapping the two slices
               Do not call this method unless you really know what you are doing
  Returntype : Bio::EnsEMBL::Mapper
  Exceptions : throw if either slice has no coord system (cs).
               throw if there is no mapping path between coord systems
               throw if there are existing mappings between either slice
               and the oposite cs
  Caller     : Internal
  Status     : Experimental

=cut


sub fetch_assembly {
  my $self      = shift;
  my $asm_slice = shift;
  my $cmp_slice = shift;

  if(!ref($asm_slice) || !($asm_slice->isa('Bio::EnsEMBL::Slice') or $asm_slice->isa('Bio::EnsEMBL::LRGSlice'))) {
    throw('Assembled Slice argument is required');
  }
  if(!ref($cmp_slice) || !($cmp_slice->isa('Bio::EnsEMBL::Slice') or $cmp_slice->isa('Bio::EnsEMBL::LRGSlice')) ) {
    throw('Assembled Slice argument is required');
  }

  my $asm_cs = $asm_slice->coord_system();
  throw("Slice must have attached CoordSystem.") if(!$asm_cs);
  my $cmp_cs = $cmp_slice->coord_system();
  throw("Slice must have attached CoordSystem.") if(!$cmp_cs);

  my @path =
    @{ $asm_cs->adaptor()->get_mapping_path( $asm_cs, $cmp_cs ) };

  if ( !@path ) {
    throw("No mapping path defined between "
        . $asm_cs->name() . " and "
        . $cmp_cs->name() );
  }

  #
  # Checks complete. Fetch the data
  #
  my $sth = $self->db->dbc->prepare
      ("SELECT * FROM assembly " .
       "WHERE   asm_seq_region_id = ? AND " .
       "        cmp_seq_region_id = ? AND " .
       "        asm_start = ? AND " .
       "        asm_end   = ? AND " .
       "        cmp_start = ? AND " .
       "        cmp_end   = ? AND " .
       "        ori       = ?" );

  my $asm_seq_region_id = $self->get_seq_region_id( $asm_slice );
  my $cmp_seq_region_id = $self->get_seq_region_id( $cmp_slice );
  my $ori = $asm_slice->strand * $cmp_slice->strand;

  $sth->bind_param(1,$asm_seq_region_id,SQL_INTEGER);
  $sth->bind_param(2,$cmp_seq_region_id,SQL_INTEGER);
  $sth->bind_param(3,$asm_slice->start,SQL_INTEGER);
  $sth->bind_param(4,$asm_slice->end,SQL_INTEGER);
  $sth->bind_param(5,$cmp_slice->start,SQL_INTEGER);
  $sth->bind_param(6,$cmp_slice->end,SQL_INTEGER);
  $sth->bind_param(7,$ori,SQL_INTEGER);

  $sth->execute();

  my $results = $sth->fetchrow_array();
  $sth->finish();

  my $mapper;
  if ($results) {
    $mapper = Bio::EnsEMBL::Mapper->new($asm_slice, $cmp_slice, $asm_cs, $cmp_cs);
  }

  return $mapper;

}

=head2 store_assembly

  Arg [1]    : Bio::EnsEMBL::Slice $asm_slice
  Arg [2]    : Bio::EnsEMBL::Slice $cmp_slice
  Example    : $asm = $slice_adaptor->store_assembly( $slice1, $slice2 );
  Description: Creates an entry in the assembly table based on the 
               coordinates of the two slices supplied. Returns a string 
               representation of the assembly that gets created.
  Returntype : string
  Exceptions : throw if either slice has no coord system (cs).
               throw unless the cs rank of the asm_slice is lower than the 
               cmp_slice.
               throw if there is no mapping path between coord systems
               throw if the lengths of each slice are not equal
               throw if there are existing mappings between either slice
               and the oposite cs
  Caller     : database loading scripts
  Status     : Experimental

=cut

sub store_assembly{
  my $self = shift;
  my $asm_slice = shift;
  my $cmp_slice = shift;

  #
  # Get all of the sanity checks out of the way before storing anything
  #

  if(!ref($asm_slice) || !($asm_slice->isa('Bio::EnsEMBL::Slice') or $asm_slice->isa('Bio::EnsEMBL::LRGSlice'))) {
    throw('Assembled Slice argument is required');
  }
  if(!ref($cmp_slice) || !($cmp_slice->isa('Bio::EnsEMBL::Slice') or $cmp_slice->isa('Bio::EnsEMBL::LRGSlice')) ) {
    throw('Assembled Slice argument is required');
  }

  my $asm_cs = $asm_slice->coord_system();
  throw("Slice must have attached CoordSystem.") if(!$asm_cs);
  my $cmp_cs = $cmp_slice->coord_system();
  throw("Slice must have attached CoordSystem.") if(!$cmp_cs);

  my @path =
    @{ $asm_cs->adaptor()->get_mapping_path( $asm_cs, $cmp_cs ) };

  if ( !@path ) {
    throw("No mapping path defined between "
        . $asm_cs->name() . " and "
        . $cmp_cs->name() );
  }

  if( $asm_slice->length != $cmp_slice->length ){
    throw("The lengths of the assembled and component slices are not equal" );
  }

  # For now we disallow any existing mappings between the asm slice and cmp
  # CoordSystem and vice-versa. 
  # Some cases of multiple mappings may be allowable by the API, but their 
  # logic needs to be coded below.

  my $asm_proj = $asm_slice->project( $cmp_cs->name, $cmp_cs->version );
  if( @$asm_proj && $cmp_cs->name ne 'lrg' && $asm_cs->name ne 'lrg'){
    throw("Regions of the assembled slice are already assembled ".
          "into the component CoordSystem" ); 
  }
  my $cmp_proj = $cmp_slice->project( $asm_cs->name, $asm_cs->version );
  if( @$cmp_proj && $cmp_cs->name ne 'lrg' && $asm_cs->name ne 'lrg'){
    throw("Regions of the component slice are already assembled ".
          "into the assembled CoordSystem" ); 
  }

  #
  # Checks complete. Store the data
  #
  my $sth = $self->db->dbc->prepare
      ("INSERT INTO assembly " .
       "      ( asm_seq_region_id, " .
       "        cmp_seq_region_id, " .
       "        asm_start, " .
       "        asm_end  , " .
       "        cmp_start, " .
       "        cmp_end  , " .
       "        ori       )" .
       "VALUES ( ?, ?, ?, ?, ?, ?, ? )");

  my $asm_seq_region_id = $self->get_seq_region_id( $asm_slice );
  my $cmp_seq_region_id = $self->get_seq_region_id( $cmp_slice );
  my $ori = $asm_slice->strand * $cmp_slice->strand;

  $sth->bind_param(1,$asm_seq_region_id,SQL_INTEGER);
  $sth->bind_param(2,$cmp_seq_region_id,SQL_INTEGER);
  $sth->bind_param(3,$asm_slice->start,SQL_INTEGER);
  $sth->bind_param(4,$asm_slice->end,SQL_INTEGER);
  $sth->bind_param(5,$cmp_slice->start,SQL_INTEGER);
  $sth->bind_param(6,$cmp_slice->end,SQL_INTEGER);
  $sth->bind_param(7,$ori,SQL_INTEGER);

  $sth->execute();

  #use Data::Dumper qw( Dumper );
  #warn Dumper( $self->db->{seq_region_cache} );
  #$self->db->{seq_region_cache} = undef;
  #$self->_cache_seq_regions();

  my $ama = $self->db->get_AssemblyMapperAdaptor();
  $ama->delete_cache();


  return $asm_slice->name . "<>" . $cmp_slice->name;

}


=head2 prepare

  Arg [1]    : String $sql
  Example    :  ( optional )
  Description: overrides the default adaptor prepare method.
               All slice sql will usually use the dna_db.
  Returntype : DBD::sth 
  Exceptions : none
  Caller     : internal, convenience method
  Status     : Stable

=cut

sub prepare {
  my ( $self, $sql ) = @_;
  return $self->db()->dnadb()->dbc->prepare($sql);
}

sub _build_exception_cache {
  my $self = shift;

  # build up a cache of the entire assembly exception table
  # it should be small anyway
  my $sth =
    $self->prepare( 'SELECT ae.seq_region_id, ae.seq_region_start, '
              . 'ae.seq_region_end, ae.exc_type, ae.exc_seq_region_id, '
              . 'ae.exc_seq_region_start, ae.exc_seq_region_end '
              . 'FROM assembly_exception ae, '
              . 'seq_region sr, coord_system cs '
              . 'WHERE sr.seq_region_id = ae.seq_region_id '
              . 'AND sr.coord_system_id = cs.coord_system_id '
              . 'AND cs.species_id = ?' );

  $sth->bind_param( 1, $self->species_id(), SQL_INTEGER );
  $sth->execute();

  my %hash;
  $self->{'asm_exc_cache'} = \%hash;

  my $row;
  while ( $row = $sth->fetchrow_arrayref() ) {
    my @result = @$row;
    $hash{ $result[0] } ||= [];
    push( @{ $hash{ $result[0] } }, \@result );
  }
  $sth->finish();
} ## end sub _build_exception_cache

=head2 cache_toplevel_seq_mappings

  Args       : none
  Example    : $slice_adaptor->cache_toplevel_seq_mappings();
  Description: caches all the assembly mappings needed for genes
  Returntype : None
  Exceptions : None
  Caller     : general
  Status     : At Risk
             : New experimental code

=cut

sub cache_toplevel_seq_mappings {
  my ($self) = @_;

  # Get the sequence level to map too

  my $sql = (<<SSQL);
  SELECT    name
  FROM  coord_system
  WHERE attrib like "%sequence_level%"
  AND   species_id = ?
SSQL

  my $sth = $self->prepare($sql);
  $sth->bind_param( 1, $self->species_id(), SQL_INTEGER );
  $sth->execute();

  my $sequence_level = $sth->fetchrow_array();

  $sth->finish();

  my $csa = $self->db->get_CoordSystemAdaptor();
  my $ama = $self->db->get_AssemblyMapperAdaptor();

  my $cs1 = $csa->fetch_by_name($sequence_level);

  #get level to map too.

  $sql = (<<LSQL);
  SELECT DISTINCT(cs.name)
  FROM  seq_region sr,
        seq_region_attrib sra,
        attrib_type at,
        coord_system cs
  WHERE sra.seq_region_id = sr.seq_region_id
  AND   sra.attrib_type_id = at.attrib_type_id
  AND   at.code = "toplevel"
  AND   cs.coord_system_id = sr.coord_system_id
  AND   cs.species_id = ?
LSQL

  $sth = $self->prepare($sql);
  $sth->bind_param( 1, $self->species_id(), SQL_INTEGER );
  $sth->execute();

  while ( my $csn = $sth->fetchrow_array() ) {
    if ( $csn eq $sequence_level ) { next }
    my $cs2 = $csa->fetch_by_name($csn);
    my $am = $ama->fetch_by_CoordSystems( $cs1, $cs2 );
    $am->register_all();
  }

} ## end sub cache_toplevel_seq_mappings


sub _build_circular_slice_cache {
  my $self = shift;

  # build up a cache of circular sequence region ids
  my $sth =
    	$self->prepare( "SELECT sra.seq_region_id FROM seq_region_attrib sra "
		  	. "INNER JOIN attrib_type at ON sra.attrib_type_id = at.attrib_type_id "
			. "INNER JOIN seq_region sr ON sra.seq_region_id = sr.seq_region_id "
			. "INNER JOIN coord_system cs ON sr.coord_system_id = cs.coord_system_id "
			. "WHERE code = 'circular_seq' and cs.species_id = ?");

  $sth->bind_param( 1, $self->species_id(), SQL_INTEGER );
  $sth->execute();

  my $id;
  my %hash;
  if ( ($id) = $sth->fetchrow_array() ) {
  	$self->{'circular_sr_id_cache'} = \%hash;
        $self->{'is_circular'} = 1;
	$hash{ $id } = $id;
 	while ( ($id) = $sth->fetchrow_array() ) {
    		$hash{ $id } = $id;
  	}
  } else {
	$self->{'is_circular'} = 0;
  }
  $sth->finish();
} ## end _build_circular_slice_cache


#####################################
# sub DEPRECATED METHODs
#####################################

=head2 fetch_by_mapfrag

 Function: DEPRECATED use fetch_by_misc_feature_attribute('synonym',$mapfrag)

=cut

sub fetch_by_mapfrag{
   my ($self,$mymapfrag,$flag,$size) = @_;
   deprecate('fetch_by_mapfrag is deprecated and will be removed in e87. Please use fetch_by_misc_feature_attribute instead');
   $flag ||= 'fixed-width'; # alt.. 'context'
   $size ||= $flag eq 'fixed-width' ? 100000 : 0;
   return $self->fetch_by_misc_feature_attribute('synonym',$mymapfrag,$size);
}



=head2 fetch_by_chr_start_end

  Description: DEPRECATED use fetch_by_region instead

=cut

sub fetch_by_chr_start_end {
  my ($self,$chr,$start,$end) = @_;
  deprecate('fetch_by_chr_start_end is deprecated and will be removed in e87. Please use fetch_by_region() instead');

  #assume that by chromosome the user actually meant top-level coord
  #system since this is the old behaviour of this deprecated method
  my $csa = $self->db->get_CoordSystemAdaptor();
  my ($cs) = @{$csa->fetch_all()}; # get the highest coord system

  return $self->fetch_by_region($cs->name,$chr,$start,$end,1,$cs->version);
}



=head2 fetch_by_contig_name

  Description: Deprecated. Use fetch_by_region(), Slice::project(),
               Slice::expand() instead

=cut

sub fetch_by_contig_name {
  my ($self, $name, $size) = @_;

  deprecate('fetch_by_contig_name is deprecated and will be removed in e87. Please use fetch_by_region(), Slice::project() and Slice::expand().');

  #previously wanted chromosomal slice on a given contig.  Assume this means
  #a top-level slice on a given seq_region in the seq_level coord system
  my $csa = $self->db()->get_CoordSystemAdaptor();
  my $seq_level = $csa->fetch_sequence_level();

  my $seq_lvl_slice = $self->fetch_by_region($seq_level->name(), $name);

  if(!$seq_lvl_slice) {
    return undef;
  }

  my @projection = @{$seq_lvl_slice->project('toplevel')};

  if(@projection != 1) {
    warning("$name is mapped to multiple toplevel locations.");
  }

  return $projection[0]->[2]->expand($size, $size);
}


=head2 fetch_by_clone_accession

  Description: DEPRECATED.  Use fetch_by_region, Slice::project, Slice::expand
               instead.

=cut

sub fetch_by_clone_accession{
  my ($self,$name,$size) = @_;

  deprecate('fetch_by_clone_accession is deprecated and will be removed in e87. Please use fetch_by_region(), Slice::project() and Slice::expand().');

  my $csa = $self->db()->get_CoordSystemAdaptor();
  my $clone_cs = $csa->fetch_by_name('clone');

  if(!$clone_cs) {
    warning('Clone coordinate system does not exist for this species');
    return undef;
  }

  #this unfortunately needs a version on the end to work
  if(! ($name =~ /\./)) {
    my $sth =
      $self->prepare(  "SELECT sr.name "
                     . "FROM   seq_region sr, coord_system cs "
                     . "WHERE  cs.name = 'clone' "
                     . "AND    cs.coord_system_id = sr.coord_system_id "
                     . "AND    sr.name LIKE '$name.%'"
                     . "AND    cs.species_id = ?" );

    $sth->bind_param( 1, $self->species_id(), SQL_INTEGER );
    $sth->execute();

    ($name) = $sth->fetchrow_array();

    if(!$sth->rows()) {
      $sth->finish();
      throw("Clone $name not found in database");
    }

    $sth->finish();
  }

  my $clone = $self->fetch_by_region($clone_cs->name(), $name);
  return undef if(!$clone);

  my @projection = @{$clone->project('toplevel')};

  if(@projection != 1) {
    warning("$name is mapped to multiple locations.");
  }

  return $projection[0]->[2]->expand($size, $size);
}


=head2 fetch_by_supercontig_name

  Description: DEPRECATED. Use fetch_by_region(), Slice::project() and
               Slice::expand() instead

=cut

sub fetch_by_supercontig_name {
  my ($self,$name, $size) = @_;

  deprecate('fetch_by_supercontig_name is deprecated and will be removed in e87. Please use fetch_by_region(), Slice::project() and Slice::expand().');

  my $csa = $self->db()->get_CoordSystemAdaptor();
  my $sc_level = $csa->fetch_by_name('supercontig');

  if(!$sc_level) {
    warning('No supercontig coordinate system exists for this species.');
    return undef;
  }

  my $sc_slice = $self->fetch_by_region($sc_level->name(),$name);

  return undef if(!$sc_slice);

  my @projection = @{$sc_slice->project('toplevel')};

  if(@projection > 1) {
    warning("$name is mapped to multiple locations in toplevel");
  }

  return $projection[0]->[2]->expand($size, $size);
}




=head2 list_overlapping_supercontigs

  Description: DEPRECATED use Slice::project instead

=cut

sub list_overlapping_supercontigs {
   my ($self,$slice) = @_;

   deprecate('list_overlapping_supercontigs is deprecated and will be removed in e87. Please use Slice::project() instead.');

   my $csa = $self->db()->get_CoordSystemAdaptor();
   my $sc_level = $csa->fetch_by_name('supercontig');

   if(!$sc_level) {
     warning('No supercontig coordinate system exists for this species.');
     return undef;
   }

   my @out;
   foreach my $seg (@{$slice->project($sc_level->name(), $sc_level->version)}){
     push @out, $seg->[2]->seq_region_name();
   }

   return \@out;
}



=head2 fetch_by_chr_name

  Description: DEPRECATED. Use fetch by region instead

=cut

sub fetch_by_chr_name{
   my ($self,$chr_name) = @_;
   deprecate('fetch_by_chr_name is deprecated and will be removed in e87. Please use fetch_by_region() instead.');

   my $csa = $self->db->get_CoordSystemAdaptor();

   my $top_cs = @{$csa->fetch_all()};

   return $self->fetch_by_region($top_cs->name(),$chr_name,
                                 undef,undef,undef,$top_cs->version);
}






1;<|MERGE_RESOLUTION|>--- conflicted
+++ resolved
@@ -941,13 +941,8 @@
                The version of the coordinate system to retrieve slices of
   Arg [3]    : bool $include_non_reference (optional)
                If this argument is not provided then only reference slices
-<<<<<<< HEAD
                will be returned. If set, both reference and non reference
-               slices will be rerurned.
-=======
-               will be returned. If set, both reference and non refeference
                slices will be returned.
->>>>>>> 685cc7bd
   Arg [4]    : int $include_duplicates (optional)
                If set duplicate regions will be returned.
                
