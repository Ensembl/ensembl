--- conflicted
+++ resolved
@@ -328,10 +328,6 @@
   Exceptions : none
   Caller     : ?
   Status     : At Risk
-<<<<<<< HEAD
-             : may get deprecated, use remove_db instead from the Registry
-=======
->>>>>>> 78aa1e3e
 
 =cut
 
