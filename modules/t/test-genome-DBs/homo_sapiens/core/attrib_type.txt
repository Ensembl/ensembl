--- conflicted
+++ resolved
@@ -22,13 +22,10 @@
 22	mirna_arm	miRNA arm	Hairpin arm from which this miRNA has come from
 23	_stop_codon_rt	Stop Codon Readthrough	\N
 24	appris	APPRIS	\N
-<<<<<<< HEAD
 124	mRNA_start_NF	mRNA start not found	\N
 126	cds_start_NF	CDS start not found	\N
+417	gencode_basic	GENCODE basic annotation	GENCODE Basic is a view provided by UCSC for users. It includes a subset of the GENCODE transcripts. In general, for protein coding genes it will show only the full length models (unless a protein coding gene has no full-length models, in which case other rules apply). For noncoding genes, it will also only show the full-length (mRNA start and end found) models (unless there are no full-length models, in which case other rules apply).
 428	TSL	Transcript Support Level	\N
-=======
-417	gencode_basic	GENCODE basic annotation	GENCODE Basic is a view provided by UCSC for users. It includes a subset of the GENCODE transcripts. In general, for protein coding genes it will show only the full length models (unless a protein coding gene has no full-length models, in which case other rules apply). For noncoding genes, it will also only show the full-length (mRNA start and end found) models (unless there are no full-length models, in which case other rules apply).
->>>>>>> 81d88e2a
 535	MANE_Select	MANE Select v0.92	MANE Select (v0.92) is the preliminary release (phase 7) of the MANE Select data set. The Matched Annotation from NCBI and EMBL-EBI project (MANE) is a collaboration between Ensembl-GENCODE and RefSeq to select a default transcript per human protein coding locus that is representative of biology, well-supported, expressed and conserved. This transcript set matches GRCh38 and is 100% identical between RefSeq and Ensembl-GENCODE for 5' UTR, CDS, splicing and 3' UTR.
 554	is_canonical	Is Canonical	Flag to state that a feature is a canonical one.
 576	gencode_primary	GENCODE primary annotation	Gencode Primary replaces Gencode Basic for protein coding genes as the set of the most biologically relevant transcripts. Protein coding transcripts are compared to MANE Select or to Ensembl Canonical where MANE Select is not yet defined. The features (exons and introns) that are novel to the reference transcript are filtered and assessed for biological relevance using conservation and expression data. The transcripts having the filtered features are retained for the set. For noncoding genes, the Gencode Primary set is identical to the Gencode Basic set.