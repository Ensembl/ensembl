--- conflicted
+++ resolved
@@ -30,17 +30,11 @@
   - echo "TRAVIS_BRANCH=$TRAVIS_BRANCH"
   - if [[ $TRAVIS_BRANCH =~ ^release\/[0-9]+$ ]]; then export ENSEMBL_BRANCH=$TRAVIS_BRANCH; fi
   - echo "ENSEMBL_BRANCH=$ENSEMBL_BRANCH"
-<<<<<<< HEAD
+
   - git clone --depth 1 --branch $ENSEMBL_BRANCH https://github.com/Ensembl/ensembl-test.git
   - git clone --depth 1 --branch $ENSEMBL_BRANCH https://github.com/Ensembl/ensembl-io.git
   - git clone --depth 1 --branch $ENSEMBL_BRANCH https://github.com/Ensembl/ensembl-variation.git
   - git clone --depth 1 --branch $ENSEMBL_BRANCH https://github.com/Ensembl/ensembl-compara.git
-=======
-  - git-ensembl --clone --depth 1 --branch $ENSEMBL_BRANCH ensembl-test
-  - git-ensembl --clone --depth 1 --branch $ENSEMBL_BRANCH ensembl-io
-  - git-ensembl --clone --depth 1 --branch $ENSEMBL_BRANCH ensembl-variation
-  - git-ensembl --clone --depth 1 --branch $ENSEMBL_BRANCH ensembl-compara
->>>>>>> 00ae5efe
   - git clone -b release-1-6-924 --depth 1 https://github.com/bioperl/bioperl-live.git
 
 install:
@@ -63,14 +57,11 @@
 jobs:
   include:
     - perl: '5.30'
-<<<<<<< HEAD
       env: COVERALLS=true DB=mysql
       dist: focal
     - perl: '5.30'
-      env: COVERALLS=false DB=sqlite
-=======
       env: COVERALLS=false DB=mysql
->>>>>>> 00ae5efe
+
       dist: focal
   exclude:
     - perl: '5.26'
